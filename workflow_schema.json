{
  "title": "ParsingModel[dict[autopr.models.executable.ExecutableId, autopr.models.config.elements.WorkflowDefinition]]",
  "type": "object",
  "additionalProperties": {
    "$ref": "#/definitions/WorkflowDefinition"
  },
  "definitions": {
    "TemplateDeclaration": {
      "title": "TemplateDeclaration",
      "description": "A template declaration is a string that can be rendered within a context.",
      "type": "object",
      "properties": {
        "template": {
          "title": "Template",
          "anyOf": [
            {
              "type": "string"
            },
            {
              "type": "object"
            },
            {
              "type": "array",
              "items": {}
            }
          ]
        }
      },
      "required": [
        "template"
      ],
      "additionalProperties": false
    },
    "VarDeclaration": {
      "title": "VarDeclaration",
      "description": "A variable declaration is a string that references a variable (or path to nested variable) in the context.",
      "type": "object",
      "properties": {
        "var": {
          "title": "Var",
          "type": "string"
        }
      },
      "required": [
        "var"
      ],
      "additionalProperties": false
    },
    "ConstDeclaration": {
      "title": "ConstDeclaration",
      "description": "A constant declaration is a string that is interpreted as a constant value.",
      "type": "object",
      "properties": {
        "const": {
          "title": "Const"
        }
      },
      "additionalProperties": false
    },
    "LambdaDeclaration": {
      "title": "LambdaDeclaration",
      "description": "A lambda declaration is a python expression that can be evaluated within a context.",
      "type": "object",
      "properties": {
        "lambda": {
          "title": "Lambda",
          "type": "string"
        }
      },
      "required": [
        "lambda"
      ],
      "additionalProperties": false
    },
    "Param": {
      "title": "Param",
      "type": "object",
      "properties": {
        "name": {
          "title": "Name",
          "type": "string"
        },
        "default": {
          "title": "Default",
          "anyOf": [
            {
              "type": "string"
            },
            {
              "type": "object"
            },
            {
              "type": "array",
              "items": {}
            },
            {
              "$ref": "#/definitions/TemplateDeclaration"
            },
            {
              "$ref": "#/definitions/VarDeclaration"
            },
            {
              "$ref": "#/definitions/ConstDeclaration"
            },
            {
              "$ref": "#/definitions/LambdaDeclaration"
            }
          ]
        }
      },
      "required": [
        "name",
        "default"
      ],
      "additionalProperties": false
    },
    "ParamDeclaration": {
      "title": "ParamDeclaration",
      "description": "A parameter declaration is a string that references a parameter passed in trigger invocation.",
      "type": "object",
      "properties": {
        "param": {
          "$ref": "#/definitions/Param"
        }
      },
      "required": [
        "param"
      ],
      "additionalProperties": false
    },
    "commentInputsActionFieldTemplate": {
      "title": "commentInputsActionFieldTemplate",
      "type": "object",
      "properties": {
        "comment": {
          "title": "Comment",
          "anyOf": [
            {
              "type": "string"
            },
            {
              "$ref": "#/definitions/TemplateDeclaration"
            },
            {
              "$ref": "#/definitions/VarDeclaration"
            },
            {
              "$ref": "#/definitions/ConstDeclaration"
            },
            {
              "$ref": "#/definitions/LambdaDeclaration"
            },
            {
              "$ref": "#/definitions/ParamDeclaration"
            }
          ]
        },
        "issue_number": {
          "title": "Issue Number",
          "anyOf": [
            {
              "type": "integer"
            },
            {
              "$ref": "#/definitions/TemplateDeclaration"
            },
            {
              "$ref": "#/definitions/VarDeclaration"
            },
            {
              "$ref": "#/definitions/ConstDeclaration"
            },
            {
              "$ref": "#/definitions/LambdaDeclaration"
            },
            {
              "$ref": "#/definitions/ParamDeclaration"
            }
          ]
        }
      },
      "required": [
        "comment"
      ],
      "additionalProperties": false
    },
    "commentActionModel": {
      "title": "commentActionModel",
      "type": "object",
      "properties": {
        "name": {
          "title": "Name",
          "type": "string"
        },
        "description": {
          "title": "Description",
          "type": "string"
        },
        "action": {
          "title": "Action",
          "enum": [
            "comment"
          ],
          "type": "string"
        },
        "inputs": {
          "$ref": "#/definitions/commentInputsActionFieldTemplate"
        },
        "outputs": {
          "title": "Outputs",
          "type": "null"
        }
      },
      "required": [
        "action",
        "inputs"
      ],
      "additionalProperties": false
    },
    "commentIterableActionModel": {
      "title": "commentIterableActionModel",
      "type": "object",
      "properties": {
        "name": {
          "title": "Name",
          "type": "string"
        },
        "description": {
          "title": "Description",
          "type": "string"
        },
        "iterate": {
          "title": "Iterate",
          "anyOf": [
            {
              "type": "integer"
            },
            {
              "type": "string"
            }
          ]
        },
        "as": {
          "title": "As",
          "type": "string"
        },
        "action": {
          "title": "Action",
          "enum": [
            "comment"
          ],
          "type": "string"
        },
        "inputs": {
          "$ref": "#/definitions/commentInputsActionFieldTemplate"
        },
        "list_outputs": {
          "title": "List Outputs",
          "type": "null"
        }
      },
      "required": [
        "iterate",
        "action",
        "inputs"
      ],
      "additionalProperties": false
    },
    "set_issue_titleInputsActionFieldTemplate": {
      "title": "set_issue_titleInputsActionFieldTemplate",
      "type": "object",
      "properties": {
        "title": {
          "title": "Title",
          "anyOf": [
            {
              "type": "string"
            },
            {
              "$ref": "#/definitions/TemplateDeclaration"
            },
            {
              "$ref": "#/definitions/VarDeclaration"
            },
            {
              "$ref": "#/definitions/ConstDeclaration"
            },
            {
              "$ref": "#/definitions/LambdaDeclaration"
            },
            {
              "$ref": "#/definitions/ParamDeclaration"
            }
          ]
        }
      },
      "required": [
        "title"
      ],
      "additionalProperties": false
    },
    "set_issue_titleActionModel": {
      "title": "set_issue_titleActionModel",
      "type": "object",
      "properties": {
        "name": {
          "title": "Name",
          "type": "string"
        },
        "description": {
          "title": "Description",
          "type": "string"
        },
        "action": {
          "title": "Action",
          "enum": [
            "set_issue_title"
          ],
          "type": "string"
        },
        "inputs": {
          "$ref": "#/definitions/set_issue_titleInputsActionFieldTemplate"
        },
        "outputs": {
          "title": "Outputs",
          "type": "null"
        }
      },
      "required": [
        "action",
        "inputs"
      ],
      "additionalProperties": false
    },
    "set_issue_titleIterableActionModel": {
      "title": "set_issue_titleIterableActionModel",
      "type": "object",
      "properties": {
        "name": {
          "title": "Name",
          "type": "string"
        },
        "description": {
          "title": "Description",
          "type": "string"
        },
        "iterate": {
          "title": "Iterate",
          "anyOf": [
            {
              "type": "integer"
            },
            {
              "type": "string"
            }
          ]
        },
        "as": {
          "title": "As",
          "type": "string"
        },
        "action": {
          "title": "Action",
          "enum": [
            "set_issue_title"
          ],
          "type": "string"
        },
        "inputs": {
          "$ref": "#/definitions/set_issue_titleInputsActionFieldTemplate"
        },
        "list_outputs": {
          "title": "List Outputs",
          "type": "null"
        }
      },
      "required": [
        "iterate",
        "action",
        "inputs"
      ],
      "additionalProperties": false
    },
    "crawl_folderInputsActionFieldTemplate": {
      "title": "crawl_folderInputsActionFieldTemplate",
      "type": "object",
      "properties": {
        "entries_to_ignore": {
          "title": "Entries To Ignore",
          "anyOf": [
            {
              "type": "array",
              "items": {
                "type": "string"
              }
            },
            {
              "$ref": "#/definitions/TemplateDeclaration"
            },
            {
              "$ref": "#/definitions/VarDeclaration"
            },
            {
              "$ref": "#/definitions/ConstDeclaration"
            },
            {
              "$ref": "#/definitions/LambdaDeclaration"
            },
            {
              "$ref": "#/definitions/ParamDeclaration"
            }
          ]
        },
        "folder_path": {
          "title": "Folder Path",
          "anyOf": [
            {
              "type": "string"
            },
            {
              "$ref": "#/definitions/TemplateDeclaration"
            },
            {
              "$ref": "#/definitions/VarDeclaration"
            },
            {
              "$ref": "#/definitions/ConstDeclaration"
            },
            {
              "$ref": "#/definitions/LambdaDeclaration"
            },
            {
              "$ref": "#/definitions/ParamDeclaration"
            }
          ]
        },
        "ignore_binary_files": {
          "title": "Ignore Binary Files",
          "anyOf": [
            {
              "type": "boolean"
            },
            {
              "$ref": "#/definitions/TemplateDeclaration"
            },
            {
              "$ref": "#/definitions/VarDeclaration"
            },
            {
              "$ref": "#/definitions/ConstDeclaration"
            },
            {
              "$ref": "#/definitions/LambdaDeclaration"
            },
            {
              "$ref": "#/definitions/ParamDeclaration"
            }
          ]
        }
      },
      "required": [
        "folder_path"
      ],
      "additionalProperties": false
    },
    "crawl_folderOutputsActionFieldTemplate": {
      "title": "crawl_folderOutputsActionFieldTemplate",
      "type": "object",
      "properties": {
        "contents": {
          "title": "Contents",
          "type": "string"
        },
        "url": {
          "title": "Url",
          "type": "string"
        }
      },
      "additionalProperties": false
    },
    "crawl_folderActionModel": {
      "title": "crawl_folderActionModel",
      "type": "object",
      "properties": {
        "name": {
          "title": "Name",
          "type": "string"
        },
        "description": {
          "title": "Description",
          "type": "string"
        },
        "action": {
          "title": "Action",
          "enum": [
            "crawl_folder"
          ],
          "type": "string"
        },
        "inputs": {
          "$ref": "#/definitions/crawl_folderInputsActionFieldTemplate"
        },
        "outputs": {
          "title": "Outputs",
          "default": {},
          "allOf": [
            {
              "$ref": "#/definitions/crawl_folderOutputsActionFieldTemplate"
            }
          ]
        }
      },
      "required": [
        "action",
        "inputs"
      ],
      "additionalProperties": false
    },
    "crawl_folderIterableActionModel": {
      "title": "crawl_folderIterableActionModel",
      "type": "object",
      "properties": {
        "name": {
          "title": "Name",
          "type": "string"
        },
        "description": {
          "title": "Description",
          "type": "string"
        },
        "iterate": {
          "title": "Iterate",
          "anyOf": [
            {
              "type": "integer"
            },
            {
              "type": "string"
            }
          ]
        },
        "as": {
          "title": "As",
          "type": "string"
        },
        "action": {
          "title": "Action",
          "enum": [
            "crawl_folder"
          ],
          "type": "string"
        },
        "inputs": {
          "$ref": "#/definitions/crawl_folderInputsActionFieldTemplate"
        },
        "list_outputs": {
          "title": "List Outputs",
          "default": {},
          "allOf": [
            {
              "$ref": "#/definitions/crawl_folderOutputsActionFieldTemplate"
            }
          ]
        }
      },
      "required": [
        "iterate",
        "action",
        "inputs"
      ],
      "additionalProperties": false
    },
    "make_api_callInputsActionFieldTemplate": {
      "title": "make_api_callInputsActionFieldTemplate",
      "type": "object",
      "properties": {
        "endpoint_url": {
          "title": "Endpoint Url",
          "anyOf": [
            {
              "type": "string"
            },
            {
              "$ref": "#/definitions/TemplateDeclaration"
            },
            {
              "$ref": "#/definitions/VarDeclaration"
            },
            {
              "$ref": "#/definitions/ConstDeclaration"
            },
            {
              "$ref": "#/definitions/LambdaDeclaration"
            },
            {
              "$ref": "#/definitions/ParamDeclaration"
            }
          ]
        },
        "headers": {
          "title": "Headers",
          "anyOf": [
            {
              "type": "object",
              "additionalProperties": {
                "type": "string"
              }
            },
            {
              "$ref": "#/definitions/TemplateDeclaration"
            },
            {
              "$ref": "#/definitions/VarDeclaration"
            },
            {
              "$ref": "#/definitions/ConstDeclaration"
            },
            {
              "$ref": "#/definitions/LambdaDeclaration"
            },
            {
              "$ref": "#/definitions/ParamDeclaration"
            }
          ]
        }
      },
      "required": [
        "endpoint_url"
      ],
      "additionalProperties": false
    },
    "make_api_callOutputsActionFieldTemplate": {
      "title": "make_api_callOutputsActionFieldTemplate",
      "type": "object",
      "properties": {
        "contents": {
          "title": "Contents",
          "type": "string"
        }
      },
      "additionalProperties": false
    },
    "make_api_callActionModel": {
      "title": "make_api_callActionModel",
      "type": "object",
      "properties": {
        "name": {
          "title": "Name",
          "type": "string"
        },
        "description": {
          "title": "Description",
          "type": "string"
        },
        "action": {
          "title": "Action",
          "enum": [
            "make_api_call"
          ],
          "type": "string"
        },
        "inputs": {
          "$ref": "#/definitions/make_api_callInputsActionFieldTemplate"
        },
        "outputs": {
          "title": "Outputs",
          "default": {},
          "allOf": [
            {
              "$ref": "#/definitions/make_api_callOutputsActionFieldTemplate"
            }
          ]
        }
      },
      "required": [
        "action",
        "inputs"
      ],
      "additionalProperties": false
    },
    "make_api_callIterableActionModel": {
      "title": "make_api_callIterableActionModel",
      "type": "object",
      "properties": {
        "name": {
          "title": "Name",
          "type": "string"
        },
        "description": {
          "title": "Description",
          "type": "string"
        },
        "iterate": {
          "title": "Iterate",
          "anyOf": [
            {
              "type": "integer"
            },
            {
              "type": "string"
            }
          ]
        },
        "as": {
          "title": "As",
          "type": "string"
        },
        "action": {
          "title": "Action",
          "enum": [
            "make_api_call"
          ],
          "type": "string"
        },
        "inputs": {
          "$ref": "#/definitions/make_api_callInputsActionFieldTemplate"
        },
        "list_outputs": {
          "title": "List Outputs",
          "default": {},
          "allOf": [
            {
              "$ref": "#/definitions/make_api_callOutputsActionFieldTemplate"
            }
          ]
        }
      },
      "required": [
        "iterate",
        "action",
        "inputs"
      ],
      "additionalProperties": false
    },
    "bashBashInputsActionFieldTemplate": {
      "title": "bashBashInputsActionFieldTemplate",
      "type": "object",
      "properties": {
        "command": {
          "title": "Command",
          "anyOf": [
            {
              "type": "string"
            },
            {
              "$ref": "#/definitions/TemplateDeclaration"
            },
            {
              "$ref": "#/definitions/VarDeclaration"
            },
            {
              "$ref": "#/definitions/ConstDeclaration"
            },
            {
              "$ref": "#/definitions/LambdaDeclaration"
            },
            {
              "$ref": "#/definitions/ParamDeclaration"
            }
          ]
        }
      },
      "required": [
        "command"
      ],
      "additionalProperties": false
    },
    "bashBashOutputsActionFieldTemplate": {
      "title": "bashBashOutputsActionFieldTemplate",
      "type": "object",
      "properties": {
        "stdout": {
          "title": "Stdout",
          "type": "string"
        },
        "stderr": {
          "title": "Stderr",
          "type": "string"
        }
      },
      "additionalProperties": false
    },
    "bashActionModel": {
      "title": "bashActionModel",
      "type": "object",
      "properties": {
        "name": {
          "title": "Name",
          "type": "string"
        },
        "description": {
          "title": "Description",
          "type": "string"
        },
        "action": {
          "title": "Action",
          "enum": [
            "bash"
          ],
          "type": "string"
        },
        "inputs": {
          "$ref": "#/definitions/bashBashInputsActionFieldTemplate"
        },
        "outputs": {
          "title": "Outputs",
          "default": {},
          "allOf": [
            {
              "$ref": "#/definitions/bashBashOutputsActionFieldTemplate"
            }
          ]
        }
      },
      "required": [
        "action",
        "inputs"
      ],
      "additionalProperties": false
    },
    "bashIterableActionModel": {
      "title": "bashIterableActionModel",
      "type": "object",
      "properties": {
        "name": {
          "title": "Name",
          "type": "string"
        },
        "description": {
          "title": "Description",
          "type": "string"
        },
        "iterate": {
          "title": "Iterate",
          "anyOf": [
            {
              "type": "integer"
            },
            {
              "type": "string"
            }
          ]
        },
        "as": {
          "title": "As",
          "type": "string"
        },
        "action": {
          "title": "Action",
          "enum": [
            "bash"
          ],
          "type": "string"
        },
        "inputs": {
          "$ref": "#/definitions/bashBashInputsActionFieldTemplate"
        },
        "list_outputs": {
          "title": "List Outputs",
          "default": {},
          "allOf": [
            {
              "$ref": "#/definitions/bashBashOutputsActionFieldTemplate"
            }
          ]
        }
      },
      "required": [
        "iterate",
        "action",
        "inputs"
      ],
      "additionalProperties": false
    },
    "PromptContextInConfigVar": {
      "title": "PromptContextInConfigVar",
      "description": "A variable declaration for prompt context in config.",
      "type": "object",
      "properties": {
        "var": {
          "title": "Var",
          "type": "string"
        },
        "heading": {
          "title": "Heading",
          "type": "string"
        },
        "priority": {
          "title": "Priority",
          "default": 1,
          "type": "integer"
        }
      },
      "required": [
        "var",
        "heading"
      ],
      "additionalProperties": false
    },
    "PromptContextInConfigTemplate": {
      "title": "PromptContextInConfigTemplate",
      "description": "A template string for prompt context in config.",
      "type": "object",
      "properties": {
        "template": {
          "title": "Template",
          "anyOf": [
            {
              "type": "string"
            },
            {
              "type": "object"
            },
            {
              "type": "array",
              "items": {}
            }
          ]
        },
        "heading": {
          "title": "Heading",
          "type": "string"
        },
        "priority": {
          "title": "Priority",
          "default": 1,
          "type": "integer"
        }
      },
      "required": [
        "template",
        "heading"
      ],
      "additionalProperties": false
    },
    "PromptContextInConfigLambda": {
      "title": "PromptContextInConfigLambda",
      "description": "A lambda declaration for prompt context in config.",
      "type": "object",
      "properties": {
        "lambda": {
          "title": "Lambda",
          "type": "string"
        },
        "heading": {
          "title": "Heading",
          "type": "string"
        },
        "priority": {
          "title": "Priority",
          "default": 1,
          "type": "integer"
        }
      },
      "required": [
        "lambda",
        "heading"
      ],
      "additionalProperties": false
    },
    "PromptContextInConfigConst": {
      "title": "PromptContextInConfigConst",
      "description": "A constant declaration for prompt context in config.",
      "type": "object",
      "properties": {
        "const": {
          "title": "Const"
        },
        "heading": {
          "title": "Heading",
          "type": "string"
        },
        "priority": {
          "title": "Priority",
          "default": 1,
          "type": "integer"
        }
      },
      "required": [
        "heading"
      ],
      "additionalProperties": false
    },
    "PromptContextInConfig": {
      "title": "PromptContextInConfig",
      "type": "array",
      "items": {
        "anyOf": [
          {
            "$ref": "#/definitions/PromptContextInConfigVar"
          },
          {
            "$ref": "#/definitions/PromptContextInConfigTemplate"
          },
          {
            "$ref": "#/definitions/PromptContextInConfigLambda"
          },
          {
            "$ref": "#/definitions/PromptContextInConfigConst"
          }
        ]
      }
    },
    "choiceInputsActionFieldTemplate": {
      "title": "choiceInputsActionFieldTemplate",
      "type": "object",
      "properties": {
        "choices": {
          "title": "Choices",
          "anyOf": [
            {
              "type": "array",
              "items": {
                "type": "string"
              }
            },
            {
              "$ref": "#/definitions/TemplateDeclaration"
            },
            {
              "$ref": "#/definitions/VarDeclaration"
            },
            {
              "$ref": "#/definitions/ConstDeclaration"
            },
            {
              "$ref": "#/definitions/LambdaDeclaration"
            },
            {
              "$ref": "#/definitions/ParamDeclaration"
            }
          ]
        },
        "model": {
          "title": "Model",
          "anyOf": [
            {
              "type": "string"
            },
            {
              "$ref": "#/definitions/TemplateDeclaration"
            },
            {
              "$ref": "#/definitions/VarDeclaration"
            },
            {
              "$ref": "#/definitions/ConstDeclaration"
            },
            {
              "$ref": "#/definitions/LambdaDeclaration"
            },
            {
              "$ref": "#/definitions/ParamDeclaration"
            }
          ]
        },
        "prompt_context": {
          "title": "Prompt Context",
          "anyOf": [
            {
              "$ref": "#/definitions/PromptContextInConfig"
            },
            {
              "$ref": "#/definitions/TemplateDeclaration"
            },
            {
              "$ref": "#/definitions/VarDeclaration"
            },
            {
              "$ref": "#/definitions/ConstDeclaration"
            },
            {
              "$ref": "#/definitions/LambdaDeclaration"
            },
            {
              "$ref": "#/definitions/ParamDeclaration"
            }
          ]
        },
        "instructions": {
          "title": "Instructions",
          "anyOf": [
            {
              "type": "string"
            },
            {
              "$ref": "#/definitions/TemplateDeclaration"
            },
            {
              "$ref": "#/definitions/VarDeclaration"
            },
            {
              "$ref": "#/definitions/ConstDeclaration"
            },
            {
              "$ref": "#/definitions/LambdaDeclaration"
            },
            {
              "$ref": "#/definitions/ParamDeclaration"
            }
          ]
        },
        "prompt": {
          "title": "Prompt",
          "anyOf": [
            {
              "type": "string"
            },
            {
              "$ref": "#/definitions/TemplateDeclaration"
            },
            {
              "$ref": "#/definitions/VarDeclaration"
            },
            {
              "$ref": "#/definitions/ConstDeclaration"
            },
            {
              "$ref": "#/definitions/LambdaDeclaration"
            },
            {
              "$ref": "#/definitions/ParamDeclaration"
            }
          ]
        },
        "max_prompt_tokens": {
          "title": "Max Prompt Tokens",
          "anyOf": [
            {
              "type": "integer"
            },
            {
              "$ref": "#/definitions/TemplateDeclaration"
            },
            {
              "$ref": "#/definitions/VarDeclaration"
            },
            {
              "$ref": "#/definitions/ConstDeclaration"
            },
            {
              "$ref": "#/definitions/LambdaDeclaration"
            },
            {
              "$ref": "#/definitions/ParamDeclaration"
            }
          ]
        },
        "max_response_tokens": {
          "title": "Max Response Tokens",
          "anyOf": [
            {
              "type": "integer"
            },
            {
              "$ref": "#/definitions/TemplateDeclaration"
            },
            {
              "$ref": "#/definitions/VarDeclaration"
            },
            {
              "$ref": "#/definitions/ConstDeclaration"
            },
            {
              "$ref": "#/definitions/LambdaDeclaration"
            },
            {
              "$ref": "#/definitions/ParamDeclaration"
            }
          ]
        },
        "strategy": {
          "title": "Strategy",
          "anyOf": [
            {
              "enum": [
                "middle out"
              ],
              "type": "string"
            },
            {
              "$ref": "#/definitions/TemplateDeclaration"
            },
            {
              "$ref": "#/definitions/VarDeclaration"
            },
            {
              "$ref": "#/definitions/ConstDeclaration"
            },
            {
              "$ref": "#/definitions/LambdaDeclaration"
            },
            {
              "$ref": "#/definitions/ParamDeclaration"
            }
          ]
        },
        "temperature": {
          "title": "Temperature",
          "anyOf": [
            {
              "type": "number"
            },
            {
              "$ref": "#/definitions/TemplateDeclaration"
            },
            {
              "$ref": "#/definitions/VarDeclaration"
            },
            {
              "$ref": "#/definitions/ConstDeclaration"
            },
            {
              "$ref": "#/definitions/LambdaDeclaration"
            },
            {
              "$ref": "#/definitions/ParamDeclaration"
            }
          ]
        }
      },
      "required": [
        "choices"
      ],
      "additionalProperties": false
    },
    "choiceOutputsActionFieldTemplate": {
      "title": "choiceOutputsActionFieldTemplate",
      "type": "object",
      "properties": {
        "choice": {
          "title": "Choice",
          "type": "string"
        }
      },
      "additionalProperties": false
    },
    "choiceActionModel": {
      "title": "choiceActionModel",
      "type": "object",
      "properties": {
        "name": {
          "title": "Name",
          "type": "string"
        },
        "description": {
          "title": "Description",
          "type": "string"
        },
        "action": {
          "title": "Action",
          "enum": [
            "choice"
          ],
          "type": "string"
        },
        "inputs": {
          "$ref": "#/definitions/choiceInputsActionFieldTemplate"
        },
        "outputs": {
          "title": "Outputs",
          "default": {},
          "allOf": [
            {
              "$ref": "#/definitions/choiceOutputsActionFieldTemplate"
            }
          ]
        }
      },
      "required": [
        "action",
        "inputs"
      ],
      "additionalProperties": false
    },
    "choiceIterableActionModel": {
      "title": "choiceIterableActionModel",
      "type": "object",
      "properties": {
        "name": {
          "title": "Name",
          "type": "string"
        },
        "description": {
          "title": "Description",
          "type": "string"
        },
        "iterate": {
          "title": "Iterate",
          "anyOf": [
            {
              "type": "integer"
            },
            {
              "type": "string"
            }
          ]
        },
        "as": {
          "title": "As",
          "type": "string"
        },
        "action": {
          "title": "Action",
          "enum": [
            "choice"
          ],
          "type": "string"
        },
        "inputs": {
          "$ref": "#/definitions/choiceInputsActionFieldTemplate"
        },
        "list_outputs": {
          "title": "List Outputs",
          "default": {},
          "allOf": [
            {
              "$ref": "#/definitions/choiceOutputsActionFieldTemplate"
            }
          ]
        }
      },
      "required": [
        "iterate",
        "action",
        "inputs"
      ],
      "additionalProperties": false
    },
    "commit_and_pushInputsActionFieldTemplate": {
      "title": "commit_and_pushInputsActionFieldTemplate",
      "type": "object",
      "properties": {
        "commit_message": {
          "title": "Commit Message",
          "anyOf": [
            {
              "type": "string"
            },
            {
              "$ref": "#/definitions/TemplateDeclaration"
            },
            {
              "$ref": "#/definitions/VarDeclaration"
            },
            {
              "$ref": "#/definitions/ConstDeclaration"
            },
            {
              "$ref": "#/definitions/LambdaDeclaration"
            },
            {
              "$ref": "#/definitions/ParamDeclaration"
            }
          ]
        },
        "filepaths": {
          "title": "Filepaths",
          "anyOf": [
            {
              "type": "array",
              "items": {
                "type": "string"
              }
            },
            {
              "$ref": "#/definitions/TemplateDeclaration"
            },
            {
              "$ref": "#/definitions/VarDeclaration"
            },
            {
              "$ref": "#/definitions/ConstDeclaration"
            },
            {
              "$ref": "#/definitions/LambdaDeclaration"
            },
            {
              "$ref": "#/definitions/ParamDeclaration"
            }
          ]
        }
      },
      "additionalProperties": false
    },
    "commit_and_pushActionModel": {
      "title": "commit_and_pushActionModel",
      "type": "object",
      "properties": {
        "name": {
          "title": "Name",
          "type": "string"
        },
        "description": {
          "title": "Description",
          "type": "string"
        },
        "action": {
          "title": "Action",
          "enum": [
            "commit_and_push"
          ],
          "type": "string"
        },
        "inputs": {
          "title": "Inputs",
          "default": {},
          "allOf": [
            {
              "$ref": "#/definitions/commit_and_pushInputsActionFieldTemplate"
            }
          ]
        },
        "outputs": {
          "title": "Outputs",
          "type": "null"
        }
      },
      "required": [
        "action"
      ],
      "additionalProperties": false
    },
    "commit_and_pushIterableActionModel": {
      "title": "commit_and_pushIterableActionModel",
      "type": "object",
      "properties": {
        "name": {
          "title": "Name",
          "type": "string"
        },
        "description": {
          "title": "Description",
          "type": "string"
        },
        "iterate": {
          "title": "Iterate",
          "anyOf": [
            {
              "type": "integer"
            },
            {
              "type": "string"
            }
          ]
        },
        "as": {
          "title": "As",
          "type": "string"
        },
        "action": {
          "title": "Action",
          "enum": [
            "commit_and_push"
          ],
          "type": "string"
        },
        "inputs": {
          "title": "Inputs",
          "default": {},
          "allOf": [
            {
              "$ref": "#/definitions/commit_and_pushInputsActionFieldTemplate"
            }
          ]
        },
        "list_outputs": {
          "title": "List Outputs",
          "type": "null"
        }
      },
      "required": [
        "iterate",
        "action"
      ],
      "additionalProperties": false
    },
    "write_into_fileInputsActionFieldTemplate": {
      "title": "write_into_fileInputsActionFieldTemplate",
      "type": "object",
      "properties": {
        "filepath": {
          "title": "Filepath",
          "anyOf": [
            {
              "type": "string"
            },
            {
              "$ref": "#/definitions/TemplateDeclaration"
            },
            {
              "$ref": "#/definitions/VarDeclaration"
            },
            {
              "$ref": "#/definitions/ConstDeclaration"
            },
            {
              "$ref": "#/definitions/LambdaDeclaration"
            },
            {
              "$ref": "#/definitions/ParamDeclaration"
            }
          ]
        },
        "content": {
          "title": "Content",
          "anyOf": [
            {
              "type": "string"
            },
            {
              "$ref": "#/definitions/TemplateDeclaration"
            },
            {
              "$ref": "#/definitions/VarDeclaration"
            },
            {
              "$ref": "#/definitions/ConstDeclaration"
            },
            {
              "$ref": "#/definitions/LambdaDeclaration"
            },
            {
              "$ref": "#/definitions/ParamDeclaration"
            }
          ]
        },
        "append_at_the_end": {
          "title": "Append At The End",
          "anyOf": [
            {
              "type": "boolean"
            },
            {
              "$ref": "#/definitions/TemplateDeclaration"
            },
            {
              "$ref": "#/definitions/VarDeclaration"
            },
            {
              "$ref": "#/definitions/ConstDeclaration"
            },
            {
              "$ref": "#/definitions/LambdaDeclaration"
            },
            {
              "$ref": "#/definitions/ParamDeclaration"
            }
          ]
        }
      },
      "required": [
        "filepath",
        "content"
      ],
      "additionalProperties": false
    },
    "write_into_fileOutputsActionFieldTemplate": {
      "title": "write_into_fileOutputsActionFieldTemplate",
      "type": "object",
      "properties": {
        "success": {
          "title": "Success",
          "type": "string"
        }
      },
      "additionalProperties": false
    },
    "write_into_fileActionModel": {
      "title": "write_into_fileActionModel",
      "type": "object",
      "properties": {
        "name": {
          "title": "Name",
          "type": "string"
        },
        "description": {
          "title": "Description",
          "type": "string"
        },
        "action": {
          "title": "Action",
          "enum": [
            "write_into_file"
          ],
          "type": "string"
        },
        "inputs": {
          "$ref": "#/definitions/write_into_fileInputsActionFieldTemplate"
        },
        "outputs": {
          "title": "Outputs",
          "default": {},
          "allOf": [
            {
              "$ref": "#/definitions/write_into_fileOutputsActionFieldTemplate"
            }
          ]
        }
      },
      "required": [
        "action",
        "inputs"
      ],
      "additionalProperties": false
    },
    "write_into_fileIterableActionModel": {
      "title": "write_into_fileIterableActionModel",
      "type": "object",
      "properties": {
        "name": {
          "title": "Name",
          "type": "string"
        },
        "description": {
          "title": "Description",
          "type": "string"
        },
        "iterate": {
          "title": "Iterate",
          "anyOf": [
            {
              "type": "integer"
            },
            {
              "type": "string"
            }
          ]
        },
        "as": {
          "title": "As",
          "type": "string"
        },
        "action": {
          "title": "Action",
          "enum": [
            "write_into_file"
          ],
          "type": "string"
        },
        "inputs": {
          "$ref": "#/definitions/write_into_fileInputsActionFieldTemplate"
        },
        "list_outputs": {
          "title": "List Outputs",
          "default": {},
          "allOf": [
            {
              "$ref": "#/definitions/write_into_fileOutputsActionFieldTemplate"
            }
          ]
        }
      },
      "required": [
        "iterate",
        "action",
        "inputs"
      ],
      "additionalProperties": false
    },
    "find_todosInputsActionFieldTemplate": {
      "title": "find_todosInputsActionFieldTemplate",
      "type": "object",
      "properties": {
        "language": {
          "title": "Language",
          "anyOf": [
            {
              "enum": [
                "python",
                "javascript"
              ],
              "type": "string"
            },
            {
              "$ref": "#/definitions/TemplateDeclaration"
            },
            {
              "$ref": "#/definitions/VarDeclaration"
            },
            {
              "$ref": "#/definitions/ConstDeclaration"
            },
            {
              "$ref": "#/definitions/LambdaDeclaration"
            },
            {
              "$ref": "#/definitions/ParamDeclaration"
            }
          ]
        },
        "todo_keywords": {
          "title": "Todo Keywords",
          "anyOf": [
            {
              "type": "array",
              "items": {
                "type": "string"
              }
            },
            {
              "$ref": "#/definitions/TemplateDeclaration"
            },
            {
              "$ref": "#/definitions/VarDeclaration"
            },
            {
              "$ref": "#/definitions/ConstDeclaration"
            },
            {
              "$ref": "#/definitions/LambdaDeclaration"
            },
            {
              "$ref": "#/definitions/ParamDeclaration"
            }
          ]
        }
      },
      "additionalProperties": false
    },
    "find_todosOutputsActionFieldTemplate": {
      "title": "find_todosOutputsActionFieldTemplate",
      "type": "object",
      "properties": {
        "todos": {
          "title": "Todos",
          "type": "string"
        }
      },
      "additionalProperties": false
    },
    "find_todosActionModel": {
      "title": "find_todosActionModel",
      "type": "object",
      "properties": {
        "name": {
          "title": "Name",
          "type": "string"
        },
        "description": {
          "title": "Description",
          "type": "string"
        },
        "action": {
          "title": "Action",
          "enum": [
            "find_todos"
          ],
          "type": "string"
        },
        "inputs": {
          "title": "Inputs",
          "default": {},
          "allOf": [
            {
              "$ref": "#/definitions/find_todosInputsActionFieldTemplate"
            }
          ]
        },
        "outputs": {
          "title": "Outputs",
          "default": {},
          "allOf": [
            {
              "$ref": "#/definitions/find_todosOutputsActionFieldTemplate"
            }
          ]
        }
      },
      "required": [
        "action"
      ],
      "additionalProperties": false
    },
    "find_todosIterableActionModel": {
      "title": "find_todosIterableActionModel",
      "type": "object",
      "properties": {
        "name": {
          "title": "Name",
          "type": "string"
        },
        "description": {
          "title": "Description",
          "type": "string"
        },
        "iterate": {
          "title": "Iterate",
          "anyOf": [
            {
              "type": "integer"
            },
            {
              "type": "string"
            }
          ]
        },
        "as": {
          "title": "As",
          "type": "string"
        },
        "allow_finish_early": {
          "title": "Allow Finish Early",
          "default": false,
          "type": "boolean"
        },
        "action": {
          "title": "Action",
          "enum": [
            "find_todos"
          ],
          "type": "string"
        },
        "inputs": {
          "title": "Inputs",
          "default": {},
          "allOf": [
            {
              "$ref": "#/definitions/find_todosInputsActionFieldTemplate"
            }
          ]
        },
        "list_outputs": {
          "title": "List Outputs",
          "default": {},
          "allOf": [
            {
              "$ref": "#/definitions/find_todosOutputsActionFieldTemplate"
            }
          ]
        }
      },
      "required": [
        "iterate",
        "action"
      ],
      "additionalProperties": false
    },
    "insert_content_into_textInputsActionFieldTemplate": {
      "title": "insert_content_into_textInputsActionFieldTemplate",
      "type": "object",
      "properties": {
        "existing_content": {
          "title": "Existing Content",
          "anyOf": [
            {
              "type": "string"
            },
            {
              "$ref": "#/definitions/TemplateDeclaration"
            },
            {
              "$ref": "#/definitions/VarDeclaration"
            },
            {
              "$ref": "#/definitions/ConstDeclaration"
            },
            {
              "$ref": "#/definitions/LambdaDeclaration"
            },
            {
              "$ref": "#/definitions/ParamDeclaration"
            }
          ]
        },
        "delimiter": {
          "title": "Delimiter",
          "anyOf": [
            {
              "type": "string"
            },
            {
              "$ref": "#/definitions/TemplateDeclaration"
            },
            {
              "$ref": "#/definitions/VarDeclaration"
            },
            {
              "$ref": "#/definitions/ConstDeclaration"
            },
            {
              "$ref": "#/definitions/LambdaDeclaration"
            },
            {
              "$ref": "#/definitions/ParamDeclaration"
            }
          ]
        },
        "content_to_add": {
          "title": "Content To Add",
          "anyOf": [
            {
              "type": "string"
            },
            {
              "$ref": "#/definitions/TemplateDeclaration"
            },
            {
              "$ref": "#/definitions/VarDeclaration"
            },
            {
              "$ref": "#/definitions/ConstDeclaration"
            },
            {
              "$ref": "#/definitions/LambdaDeclaration"
            },
            {
              "$ref": "#/definitions/ParamDeclaration"
            }
          ]
        }
      },
      "required": [
        "existing_content",
        "delimiter",
        "content_to_add"
      ],
      "additionalProperties": false
    },
    "insert_content_into_textOutputsActionFieldTemplate": {
      "title": "insert_content_into_textOutputsActionFieldTemplate",
      "type": "object",
      "properties": {
        "content": {
          "title": "Content",
          "type": "string"
        }
      },
      "additionalProperties": false
    },
    "insert_content_into_textActionModel": {
      "title": "insert_content_into_textActionModel",
      "type": "object",
      "properties": {
        "name": {
          "title": "Name",
          "type": "string"
        },
        "description": {
          "title": "Description",
          "type": "string"
        },
        "action": {
          "title": "Action",
          "enum": [
            "insert_content_into_text"
          ],
          "type": "string"
        },
        "inputs": {
          "$ref": "#/definitions/insert_content_into_textInputsActionFieldTemplate"
        },
        "outputs": {
          "title": "Outputs",
          "default": {},
          "allOf": [
            {
              "$ref": "#/definitions/insert_content_into_textOutputsActionFieldTemplate"
            }
          ]
        }
      },
      "required": [
        "action",
        "inputs"
      ],
      "additionalProperties": false
    },
    "insert_content_into_textIterableActionModel": {
      "title": "insert_content_into_textIterableActionModel",
      "type": "object",
      "properties": {
        "name": {
          "title": "Name",
          "type": "string"
        },
        "description": {
          "title": "Description",
          "type": "string"
        },
        "iterate": {
          "title": "Iterate",
          "anyOf": [
            {
              "type": "integer"
            },
            {
              "type": "string"
            }
          ]
        },
        "as": {
          "title": "As",
          "type": "string"
        },
        "action": {
          "title": "Action",
          "enum": [
            "insert_content_into_text"
          ],
          "type": "string"
        },
        "inputs": {
          "$ref": "#/definitions/insert_content_into_textInputsActionFieldTemplate"
        },
        "list_outputs": {
          "title": "List Outputs",
          "default": {},
          "allOf": [
            {
              "$ref": "#/definitions/insert_content_into_textOutputsActionFieldTemplate"
            }
          ]
        }
      },
      "required": [
        "iterate",
        "action",
        "inputs"
      ],
      "additionalProperties": false
    },
    "searchInputsActionFieldTemplate": {
      "title": "searchInputsActionFieldTemplate",
<<<<<<< HEAD
=======
      "type": "object",
      "properties": {
        "query": {
          "title": "Query",
          "anyOf": [
            {
              "type": "string"
            },
            {
              "$ref": "#/definitions/TemplateDeclaration"
            },
            {
              "$ref": "#/definitions/VarDeclaration"
            },
            {
              "$ref": "#/definitions/ConstDeclaration"
            },
            {
              "$ref": "#/definitions/LambdaDeclaration"
            },
            {
              "$ref": "#/definitions/ParamDeclaration"
            }
          ]
        },
        "directory_path": {
          "title": "Directory Path",
          "anyOf": [
            {
              "type": "string"
            },
            {
              "$ref": "#/definitions/TemplateDeclaration"
            },
            {
              "$ref": "#/definitions/VarDeclaration"
            },
            {
              "$ref": "#/definitions/ConstDeclaration"
            },
            {
              "$ref": "#/definitions/LambdaDeclaration"
            },
            {
              "$ref": "#/definitions/ParamDeclaration"
            }
          ]
        },
        "entries_to_ignore": {
          "title": "Entries To Ignore",
          "anyOf": [
            {
              "type": "array",
              "items": {
                "type": "string"
              }
            },
            {
              "$ref": "#/definitions/TemplateDeclaration"
            },
            {
              "$ref": "#/definitions/VarDeclaration"
            },
            {
              "$ref": "#/definitions/ConstDeclaration"
            },
            {
              "$ref": "#/definitions/LambdaDeclaration"
            },
            {
              "$ref": "#/definitions/ParamDeclaration"
            }
          ]
        }
      },
      "required": [
        "query"
      ],
      "additionalProperties": false
    },
    "searchOutputsActionFieldTemplate": {
      "title": "searchOutputsActionFieldTemplate",
      "type": "object",
      "properties": {
        "hits": {
          "title": "Hits",
          "type": "string"
        }
      },
      "additionalProperties": false
    },
    "searchActionModel": {
      "title": "searchActionModel",
      "type": "object",
      "properties": {
        "name": {
          "title": "Name",
          "type": "string"
        },
        "description": {
          "title": "Description",
          "type": "string"
        },
        "action": {
          "title": "Action",
          "enum": [
            "search"
          ],
          "type": "string"
        },
        "inputs": {
          "$ref": "#/definitions/searchInputsActionFieldTemplate"
        },
        "outputs": {
          "title": "Outputs",
          "default": {},
          "allOf": [
            {
              "$ref": "#/definitions/searchOutputsActionFieldTemplate"
            }
          ]
        }
      },
      "required": [
        "action",
        "inputs"
      ],
      "additionalProperties": false
    },
    "searchIterableActionModel": {
      "title": "searchIterableActionModel",
      "type": "object",
      "properties": {
        "name": {
          "title": "Name",
          "type": "string"
        },
        "description": {
          "title": "Description",
          "type": "string"
        },
        "iterate": {
          "title": "Iterate",
          "anyOf": [
            {
              "type": "integer"
            },
            {
              "type": "string"
            }
          ]
        },
        "as": {
          "title": "As",
          "type": "string"
        },
        "action": {
          "title": "Action",
          "enum": [
            "search"
          ],
          "type": "string"
        },
        "inputs": {
          "$ref": "#/definitions/searchInputsActionFieldTemplate"
        },
        "list_outputs": {
          "title": "List Outputs",
          "default": {},
          "allOf": [
            {
              "$ref": "#/definitions/searchOutputsActionFieldTemplate"
            }
          ]
        }
      },
      "required": [
        "iterate",
        "action",
        "inputs"
      ],
      "additionalProperties": false
    },
    "promptInputsActionFieldTemplate": {
      "title": "promptInputsActionFieldTemplate",
>>>>>>> 5c98db98
      "type": "object",
      "properties": {
        "query": {
          "title": "Query",
          "anyOf": [
            {
              "type": "string"
            },
            {
              "$ref": "#/definitions/TemplateDeclaration"
            },
            {
              "$ref": "#/definitions/VarDeclaration"
            },
            {
              "$ref": "#/definitions/ConstDeclaration"
            },
            {
              "$ref": "#/definitions/LambdaDeclaration"
            },
            {
              "$ref": "#/definitions/ParamDeclaration"
            }
          ]
        },
        "directory_path": {
          "title": "Directory Path",
          "anyOf": [
            {
              "type": "string"
            },
            {
              "$ref": "#/definitions/TemplateDeclaration"
            },
            {
              "$ref": "#/definitions/VarDeclaration"
            },
            {
              "$ref": "#/definitions/ConstDeclaration"
            },
            {
              "$ref": "#/definitions/LambdaDeclaration"
            },
            {
              "$ref": "#/definitions/ParamDeclaration"
            }
          ]
        },
        "entries_to_ignore": {
          "title": "Entries To Ignore",
          "anyOf": [
            {
              "type": "array",
              "items": {
                "type": "string"
              }
            },
            {
              "$ref": "#/definitions/TemplateDeclaration"
            },
            {
              "$ref": "#/definitions/VarDeclaration"
            },
            {
              "$ref": "#/definitions/ConstDeclaration"
            },
            {
              "$ref": "#/definitions/LambdaDeclaration"
            },
            {
              "$ref": "#/definitions/ParamDeclaration"
            }
          ]
        }
      },
      "required": [
        "query"
      ],
      "additionalProperties": false
    },
    "searchOutputsActionFieldTemplate": {
      "title": "searchOutputsActionFieldTemplate",
      "type": "object",
      "properties": {
        "hits": {
          "title": "Hits",
          "type": "string"
        }
      },
      "additionalProperties": false
    },
    "searchActionModel": {
      "title": "searchActionModel",
      "type": "object",
      "properties": {
        "name": {
          "title": "Name",
          "type": "string"
        },
        "description": {
          "title": "Description",
          "type": "string"
        },
        "action": {
          "title": "Action",
          "enum": [
            "search"
          ],
          "type": "string"
        },
        "inputs": {
          "$ref": "#/definitions/searchInputsActionFieldTemplate"
        },
        "outputs": {
          "title": "Outputs",
          "default": {},
          "allOf": [
            {
              "$ref": "#/definitions/searchOutputsActionFieldTemplate"
            }
          ]
        }
      },
      "required": [
        "action",
        "inputs"
      ],
      "additionalProperties": false
    },
    "searchIterableActionModel": {
      "title": "searchIterableActionModel",
      "type": "object",
      "properties": {
        "name": {
          "title": "Name",
          "type": "string"
        },
        "description": {
          "title": "Description",
          "type": "string"
        },
        "iterate": {
          "title": "Iterate",
          "anyOf": [
            {
              "type": "integer"
            },
            {
              "type": "string"
            }
          ]
        },
        "as": {
          "title": "As",
          "type": "string"
        },
        "allow_finish_early": {
          "title": "Allow Finish Early",
          "default": false,
          "type": "boolean"
        },
        "action": {
          "title": "Action",
          "enum": [
            "search"
          ],
          "type": "string"
        },
        "inputs": {
          "$ref": "#/definitions/searchInputsActionFieldTemplate"
        },
        "list_outputs": {
          "title": "List Outputs",
          "default": {},
          "allOf": [
            {
              "$ref": "#/definitions/searchOutputsActionFieldTemplate"
            }
          ]
        }
      },
      "required": [
        "iterate",
        "action",
        "inputs"
      ],
      "additionalProperties": false
    },
    "promptInputsActionFieldTemplate": {
      "title": "promptInputsActionFieldTemplate",
      "type": "object",
      "properties": {
        "model": {
          "title": "Model",
          "anyOf": [
            {
              "type": "string"
            },
            {
              "$ref": "#/definitions/TemplateDeclaration"
            },
            {
              "$ref": "#/definitions/VarDeclaration"
            },
            {
              "$ref": "#/definitions/ConstDeclaration"
            },
            {
              "$ref": "#/definitions/LambdaDeclaration"
            },
            {
              "$ref": "#/definitions/ParamDeclaration"
            }
          ]
        },
        "prompt_context": {
          "title": "Prompt Context",
          "anyOf": [
            {
              "$ref": "#/definitions/PromptContextInConfig"
            },
            {
              "$ref": "#/definitions/TemplateDeclaration"
            },
            {
              "$ref": "#/definitions/VarDeclaration"
            },
            {
              "$ref": "#/definitions/ConstDeclaration"
            },
            {
              "$ref": "#/definitions/LambdaDeclaration"
            },
            {
              "$ref": "#/definitions/ParamDeclaration"
            }
          ]
        },
        "instructions": {
          "title": "Instructions",
          "anyOf": [
            {
              "type": "string"
            },
            {
              "$ref": "#/definitions/TemplateDeclaration"
            },
            {
              "$ref": "#/definitions/VarDeclaration"
            },
            {
              "$ref": "#/definitions/ConstDeclaration"
            },
            {
              "$ref": "#/definitions/LambdaDeclaration"
            },
            {
              "$ref": "#/definitions/ParamDeclaration"
            }
          ]
        },
        "prompt": {
          "title": "Prompt",
          "anyOf": [
            {
              "type": "string"
            },
            {
              "$ref": "#/definitions/TemplateDeclaration"
            },
            {
              "$ref": "#/definitions/VarDeclaration"
            },
            {
              "$ref": "#/definitions/ConstDeclaration"
            },
            {
              "$ref": "#/definitions/LambdaDeclaration"
            },
            {
              "$ref": "#/definitions/ParamDeclaration"
            }
          ]
        },
        "max_prompt_tokens": {
          "title": "Max Prompt Tokens",
          "anyOf": [
            {
              "type": "integer"
            },
            {
              "$ref": "#/definitions/TemplateDeclaration"
            },
            {
              "$ref": "#/definitions/VarDeclaration"
            },
            {
              "$ref": "#/definitions/ConstDeclaration"
            },
            {
              "$ref": "#/definitions/LambdaDeclaration"
            },
            {
              "$ref": "#/definitions/ParamDeclaration"
            }
          ]
        },
        "max_response_tokens": {
          "title": "Max Response Tokens",
          "anyOf": [
            {
              "type": "integer"
            },
            {
              "$ref": "#/definitions/TemplateDeclaration"
            },
            {
              "$ref": "#/definitions/VarDeclaration"
            },
            {
              "$ref": "#/definitions/ConstDeclaration"
            },
            {
              "$ref": "#/definitions/LambdaDeclaration"
            },
            {
              "$ref": "#/definitions/ParamDeclaration"
            }
          ]
        },
        "strategy": {
          "title": "Strategy",
          "anyOf": [
            {
              "enum": [
                "middle out"
              ],
              "type": "string"
            },
            {
              "$ref": "#/definitions/TemplateDeclaration"
            },
            {
              "$ref": "#/definitions/VarDeclaration"
            },
            {
              "$ref": "#/definitions/ConstDeclaration"
            },
            {
              "$ref": "#/definitions/LambdaDeclaration"
            },
            {
              "$ref": "#/definitions/ParamDeclaration"
            }
          ]
        },
        "temperature": {
          "title": "Temperature",
          "anyOf": [
            {
              "type": "number"
            },
            {
              "$ref": "#/definitions/TemplateDeclaration"
            },
            {
              "$ref": "#/definitions/VarDeclaration"
            },
            {
              "$ref": "#/definitions/ConstDeclaration"
            },
            {
              "$ref": "#/definitions/LambdaDeclaration"
            },
            {
              "$ref": "#/definitions/ParamDeclaration"
            }
          ]
        }
      },
      "additionalProperties": false
    },
    "promptOutputsActionFieldTemplate": {
      "title": "promptOutputsActionFieldTemplate",
      "type": "object",
      "properties": {
        "result": {
          "title": "Result",
          "type": "string"
        }
      },
      "additionalProperties": false
    },
    "promptActionModel": {
      "title": "promptActionModel",
      "type": "object",
      "properties": {
        "name": {
          "title": "Name",
          "type": "string"
        },
        "description": {
          "title": "Description",
          "type": "string"
        },
        "action": {
          "title": "Action",
          "enum": [
            "prompt"
          ],
          "type": "string"
        },
        "inputs": {
          "title": "Inputs",
          "default": {},
          "allOf": [
            {
              "$ref": "#/definitions/promptInputsActionFieldTemplate"
            }
          ]
        },
        "outputs": {
          "title": "Outputs",
          "default": {},
          "allOf": [
            {
              "$ref": "#/definitions/promptOutputsActionFieldTemplate"
            }
          ]
        }
      },
      "required": [
        "action"
      ],
      "additionalProperties": false
    },
    "promptIterableActionModel": {
      "title": "promptIterableActionModel",
      "type": "object",
      "properties": {
        "name": {
          "title": "Name",
          "type": "string"
        },
        "description": {
          "title": "Description",
          "type": "string"
        },
        "iterate": {
          "title": "Iterate",
          "anyOf": [
            {
              "type": "integer"
            },
            {
              "type": "string"
            }
          ]
        },
        "as": {
          "title": "As",
          "type": "string"
        },
        "allow_finish_early": {
          "title": "Allow Finish Early",
          "default": false,
          "type": "boolean"
        },
        "action": {
          "title": "Action",
          "enum": [
            "prompt"
          ],
          "type": "string"
        },
        "inputs": {
          "title": "Inputs",
          "default": {},
          "allOf": [
            {
              "$ref": "#/definitions/promptInputsActionFieldTemplate"
            }
          ]
        },
        "list_outputs": {
          "title": "List Outputs",
          "default": {},
          "allOf": [
            {
              "$ref": "#/definitions/promptOutputsActionFieldTemplate"
            }
          ]
        }
      },
      "required": [
        "iterate",
        "action"
      ],
      "additionalProperties": false
    },
    "publish_issueInputsActionFieldTemplate": {
      "title": "publish_issueInputsActionFieldTemplate",
      "type": "object",
      "properties": {
        "issue_title": {
          "title": "Issue Title",
          "anyOf": [
            {
              "type": "string"
            },
            {
              "$ref": "#/definitions/TemplateDeclaration"
            },
            {
              "$ref": "#/definitions/VarDeclaration"
            },
            {
              "$ref": "#/definitions/ConstDeclaration"
            },
            {
              "$ref": "#/definitions/LambdaDeclaration"
            },
            {
              "$ref": "#/definitions/ParamDeclaration"
            }
          ]
        },
        "issue_body": {
          "title": "Issue Body",
          "anyOf": [
            {
              "type": "string"
            },
            {
              "$ref": "#/definitions/TemplateDeclaration"
            },
            {
              "$ref": "#/definitions/VarDeclaration"
            },
            {
              "$ref": "#/definitions/ConstDeclaration"
            },
            {
              "$ref": "#/definitions/LambdaDeclaration"
            },
            {
              "$ref": "#/definitions/ParamDeclaration"
            }
          ]
        },
        "issue_labels": {
          "title": "Issue Labels",
          "anyOf": [
            {
              "type": "array",
              "items": {
                "type": "string"
              }
            },
            {
              "$ref": "#/definitions/TemplateDeclaration"
            },
            {
              "$ref": "#/definitions/VarDeclaration"
            },
            {
              "$ref": "#/definitions/ConstDeclaration"
            },
            {
              "$ref": "#/definitions/LambdaDeclaration"
            },
            {
              "$ref": "#/definitions/ParamDeclaration"
            }
          ]
        },
        "update_if_exists": {
          "title": "Update If Exists",
          "anyOf": [
            {
              "type": "boolean"
            },
            {
              "$ref": "#/definitions/TemplateDeclaration"
            },
            {
              "$ref": "#/definitions/VarDeclaration"
            },
            {
              "$ref": "#/definitions/ConstDeclaration"
            },
            {
              "$ref": "#/definitions/LambdaDeclaration"
            },
            {
              "$ref": "#/definitions/ParamDeclaration"
            }
          ]
        }
      },
      "required": [
        "issue_title",
        "issue_body"
      ],
      "additionalProperties": false
    },
    "publish_issueOutputsActionFieldTemplate": {
      "title": "publish_issueOutputsActionFieldTemplate",
      "type": "object",
      "properties": {
        "issue_number": {
          "title": "Issue Number",
          "type": "string"
        }
      },
      "additionalProperties": false
    },
    "publish_issueActionModel": {
      "title": "publish_issueActionModel",
      "type": "object",
      "properties": {
        "name": {
          "title": "Name",
          "type": "string"
        },
        "description": {
          "title": "Description",
          "type": "string"
        },
        "action": {
          "title": "Action",
          "enum": [
            "publish_issue"
          ],
          "type": "string"
        },
        "inputs": {
          "$ref": "#/definitions/publish_issueInputsActionFieldTemplate"
        },
        "outputs": {
          "title": "Outputs",
          "default": {},
          "allOf": [
            {
              "$ref": "#/definitions/publish_issueOutputsActionFieldTemplate"
            }
          ]
        }
      },
      "required": [
        "action",
        "inputs"
      ],
      "additionalProperties": false
    },
    "publish_issueIterableActionModel": {
      "title": "publish_issueIterableActionModel",
      "type": "object",
      "properties": {
        "name": {
          "title": "Name",
          "type": "string"
        },
        "description": {
          "title": "Description",
          "type": "string"
        },
        "iterate": {
          "title": "Iterate",
          "anyOf": [
            {
              "type": "integer"
            },
            {
              "type": "string"
            }
          ]
        },
        "as": {
          "title": "As",
          "type": "string"
        },
        "action": {
          "title": "Action",
          "enum": [
            "publish_issue"
          ],
          "type": "string"
        },
        "inputs": {
          "$ref": "#/definitions/publish_issueInputsActionFieldTemplate"
        },
        "list_outputs": {
          "title": "List Outputs",
          "default": {},
          "allOf": [
            {
              "$ref": "#/definitions/publish_issueOutputsActionFieldTemplate"
            }
          ]
        }
      },
      "required": [
        "iterate",
        "action",
        "inputs"
      ],
      "additionalProperties": false
    },
    "read_fileInputsActionFieldTemplate": {
      "title": "read_fileInputsActionFieldTemplate",
      "type": "object",
      "properties": {
        "filepath": {
          "title": "Filepath",
          "anyOf": [
            {
              "type": "string"
            },
            {
              "$ref": "#/definitions/TemplateDeclaration"
            },
            {
              "$ref": "#/definitions/VarDeclaration"
            },
            {
              "$ref": "#/definitions/ConstDeclaration"
            },
            {
              "$ref": "#/definitions/LambdaDeclaration"
            },
            {
              "$ref": "#/definitions/ParamDeclaration"
            }
          ]
        },
        "ensure_exists": {
          "title": "Ensure Exists",
          "anyOf": [
            {
              "type": "boolean"
            },
            {
              "$ref": "#/definitions/TemplateDeclaration"
            },
            {
              "$ref": "#/definitions/VarDeclaration"
            },
            {
              "$ref": "#/definitions/ConstDeclaration"
            },
            {
              "$ref": "#/definitions/LambdaDeclaration"
            },
            {
              "$ref": "#/definitions/ParamDeclaration"
            }
          ]
        }
      },
      "required": [
        "filepath"
      ],
      "additionalProperties": false
    },
    "read_fileOutputsActionFieldTemplate": {
      "title": "read_fileOutputsActionFieldTemplate",
      "type": "object",
      "properties": {
        "contents": {
          "title": "Contents",
          "type": "string"
        },
        "success": {
          "title": "Success",
          "type": "string"
        },
        "url": {
          "title": "Url",
          "type": "string"
        }
      },
      "additionalProperties": false
    },
    "read_fileActionModel": {
      "title": "read_fileActionModel",
      "type": "object",
      "properties": {
        "name": {
          "title": "Name",
          "type": "string"
        },
        "description": {
          "title": "Description",
          "type": "string"
        },
        "action": {
          "title": "Action",
          "enum": [
            "read_file"
          ],
          "type": "string"
        },
        "inputs": {
          "$ref": "#/definitions/read_fileInputsActionFieldTemplate"
        },
        "outputs": {
          "title": "Outputs",
          "default": {},
          "allOf": [
            {
              "$ref": "#/definitions/read_fileOutputsActionFieldTemplate"
            }
          ]
        }
      },
      "required": [
        "action",
        "inputs"
      ],
      "additionalProperties": false
    },
    "read_fileIterableActionModel": {
      "title": "read_fileIterableActionModel",
      "type": "object",
      "properties": {
        "name": {
          "title": "Name",
          "type": "string"
        },
        "description": {
          "title": "Description",
          "type": "string"
        },
        "iterate": {
          "title": "Iterate",
          "anyOf": [
            {
              "type": "integer"
            },
            {
              "type": "string"
            }
          ]
        },
        "as": {
          "title": "As",
          "type": "string"
        },
        "action": {
          "title": "Action",
          "enum": [
            "read_file"
          ],
          "type": "string"
        },
        "inputs": {
          "$ref": "#/definitions/read_fileInputsActionFieldTemplate"
        },
        "list_outputs": {
          "title": "List Outputs",
          "default": {},
          "allOf": [
            {
              "$ref": "#/definitions/read_fileOutputsActionFieldTemplate"
            }
          ]
        }
      },
      "required": [
        "iterate",
        "action",
        "inputs"
      ],
      "additionalProperties": false
    },
    "ExtraModel": {
      "title": "ExtraModel",
      "type": "object",
      "properties": {}
    },
    "WorkflowInvocation": {
      "title": "WorkflowInvocation",
      "type": "object",
      "properties": {
        "name": {
          "title": "Name",
          "type": "string"
        },
        "description": {
          "title": "Description",
          "type": "string"
        },
        "inputs": {
          "$ref": "#/definitions/ExtraModel"
        },
        "outputs": {
          "$ref": "#/definitions/ExtraModel"
        },
        "workflow": {
          "title": "Workflow",
          "type": "string"
        },
        "parameters": {
          "$ref": "#/definitions/ExtraModel"
        }
      },
      "required": [
        "workflow"
      ],
      "additionalProperties": false
    },
    "IterableWorkflowInvocation": {
      "title": "IterableWorkflowInvocation",
      "type": "object",
      "properties": {
        "name": {
          "title": "Name",
          "type": "string"
        },
        "description": {
          "title": "Description",
          "type": "string"
        },
        "iterate": {
          "title": "Iterate",
          "anyOf": [
            {
              "type": "integer"
            },
            {
              "type": "string"
            }
          ]
        },
        "as": {
          "title": "As",
          "type": "string"
        },
        "inputs": {
          "$ref": "#/definitions/ExtraModel"
        },
        "list_outputs": {
          "$ref": "#/definitions/ExtraModel"
        },
        "workflow": {
          "title": "Workflow",
          "type": "string"
        },
        "parameters": {
          "$ref": "#/definitions/ExtraModel"
        }
      },
      "required": [
        "iterate",
        "workflow"
      ],
      "additionalProperties": false
    },
    "SetVars": {
      "title": "SetVars",
      "type": "object",
      "properties": {
        "set_vars": {
          "title": "Set Vars",
          "type": "object",
          "additionalProperties": {
            "anyOf": [
              {
                "$ref": "#/definitions/TemplateDeclaration"
              },
              {
                "$ref": "#/definitions/VarDeclaration"
              },
              {
                "$ref": "#/definitions/ConstDeclaration"
              },
              {
                "$ref": "#/definitions/LambdaDeclaration"
              },
              {
                "$ref": "#/definitions/ParamDeclaration"
              }
            ]
          }
        }
      },
      "required": [
        "set_vars"
      ],
      "additionalProperties": false
    },
    "IfContextNotExists": {
      "title": "IfContextNotExists",
      "type": "object",
      "properties": {
        "then": {
          "title": "Then",
          "anyOf": [
            {
              "type": "string"
            },
            {
              "anyOf": [
                {
                  "$ref": "#/definitions/commentActionModel"
                },
                {
                  "$ref": "#/definitions/commentIterableActionModel"
                },
                {
                  "$ref": "#/definitions/set_issue_titleActionModel"
                },
                {
                  "$ref": "#/definitions/set_issue_titleIterableActionModel"
                },
                {
                  "$ref": "#/definitions/crawl_folderActionModel"
                },
                {
                  "$ref": "#/definitions/crawl_folderIterableActionModel"
                },
                {
                  "$ref": "#/definitions/make_api_callActionModel"
                },
                {
                  "$ref": "#/definitions/make_api_callIterableActionModel"
                },
                {
                  "$ref": "#/definitions/bashActionModel"
                },
                {
                  "$ref": "#/definitions/bashIterableActionModel"
                },
                {
                  "$ref": "#/definitions/choiceActionModel"
                },
                {
                  "$ref": "#/definitions/choiceIterableActionModel"
                },
                {
                  "$ref": "#/definitions/commit_and_pushActionModel"
                },
                {
                  "$ref": "#/definitions/commit_and_pushIterableActionModel"
                },
                {
                  "$ref": "#/definitions/write_into_fileActionModel"
                },
                {
                  "$ref": "#/definitions/write_into_fileIterableActionModel"
                },
                {
                  "$ref": "#/definitions/find_todosActionModel"
                },
                {
                  "$ref": "#/definitions/find_todosIterableActionModel"
                },
                {
                  "$ref": "#/definitions/insert_content_into_textActionModel"
                },
                {
                  "$ref": "#/definitions/insert_content_into_textIterableActionModel"
                },
                {
                  "$ref": "#/definitions/searchActionModel"
                },
                {
                  "$ref": "#/definitions/searchIterableActionModel"
                },
                {
                  "$ref": "#/definitions/promptActionModel"
                },
                {
                  "$ref": "#/definitions/promptIterableActionModel"
                },
                {
                  "$ref": "#/definitions/publish_issueActionModel"
                },
                {
                  "$ref": "#/definitions/publish_issueIterableActionModel"
                },
                {
                  "$ref": "#/definitions/read_fileActionModel"
                },
                {
                  "$ref": "#/definitions/read_fileIterableActionModel"
                }
              ]
            },
            {
              "$ref": "#/definitions/WorkflowInvocation"
            },
            {
              "$ref": "#/definitions/IterableWorkflowInvocation"
            },
            {
              "anyOf": [
                {
                  "$ref": "#/definitions/SetVars"
                },
                {
                  "$ref": "#/definitions/IfLambda"
                },
                {
                  "$ref": "#/definitions/IfExistsContext"
                },
                {
                  "$ref": "#/definitions/IfContextNotExists"
                }
              ]
            },
            {
              "type": "array",
              "items": {
                "anyOf": [
                  {
                    "type": "string"
                  },
                  {
                    "anyOf": [
                      {
                        "$ref": "#/definitions/commentActionModel"
                      },
                      {
                        "$ref": "#/definitions/commentIterableActionModel"
                      },
                      {
                        "$ref": "#/definitions/set_issue_titleActionModel"
                      },
                      {
                        "$ref": "#/definitions/set_issue_titleIterableActionModel"
                      },
                      {
                        "$ref": "#/definitions/crawl_folderActionModel"
                      },
                      {
                        "$ref": "#/definitions/crawl_folderIterableActionModel"
                      },
                      {
                        "$ref": "#/definitions/make_api_callActionModel"
                      },
                      {
                        "$ref": "#/definitions/make_api_callIterableActionModel"
                      },
                      {
                        "$ref": "#/definitions/bashActionModel"
                      },
                      {
                        "$ref": "#/definitions/bashIterableActionModel"
                      },
                      {
                        "$ref": "#/definitions/choiceActionModel"
                      },
                      {
                        "$ref": "#/definitions/choiceIterableActionModel"
                      },
                      {
                        "$ref": "#/definitions/commit_and_pushActionModel"
                      },
                      {
                        "$ref": "#/definitions/commit_and_pushIterableActionModel"
                      },
                      {
                        "$ref": "#/definitions/write_into_fileActionModel"
                      },
                      {
                        "$ref": "#/definitions/write_into_fileIterableActionModel"
                      },
                      {
                        "$ref": "#/definitions/find_todosActionModel"
                      },
                      {
                        "$ref": "#/definitions/find_todosIterableActionModel"
                      },
                      {
                        "$ref": "#/definitions/insert_content_into_textActionModel"
                      },
                      {
                        "$ref": "#/definitions/insert_content_into_textIterableActionModel"
                      },
                      {
                        "$ref": "#/definitions/searchActionModel"
                      },
                      {
                        "$ref": "#/definitions/searchIterableActionModel"
                      },
                      {
                        "$ref": "#/definitions/promptActionModel"
                      },
                      {
                        "$ref": "#/definitions/promptIterableActionModel"
                      },
                      {
                        "$ref": "#/definitions/publish_issueActionModel"
                      },
                      {
                        "$ref": "#/definitions/publish_issueIterableActionModel"
                      },
                      {
                        "$ref": "#/definitions/read_fileActionModel"
                      },
                      {
                        "$ref": "#/definitions/read_fileIterableActionModel"
                      }
                    ]
                  },
                  {
                    "$ref": "#/definitions/WorkflowInvocation"
                  },
                  {
                    "$ref": "#/definitions/IterableWorkflowInvocation"
                  },
                  {
                    "anyOf": [
                      {
                        "$ref": "#/definitions/SetVars"
                      },
                      {
                        "$ref": "#/definitions/IfLambda"
                      },
                      {
                        "$ref": "#/definitions/IfExistsContext"
                      },
                      {
                        "$ref": "#/definitions/IfContextNotExists"
                      }
                    ]
                  }
                ]
              }
            }
          ]
        },
        "else": {
          "title": "Else",
          "anyOf": [
            {
              "type": "string"
            },
            {
              "anyOf": [
                {
                  "$ref": "#/definitions/commentActionModel"
                },
                {
                  "$ref": "#/definitions/commentIterableActionModel"
                },
                {
                  "$ref": "#/definitions/set_issue_titleActionModel"
                },
                {
                  "$ref": "#/definitions/set_issue_titleIterableActionModel"
                },
                {
                  "$ref": "#/definitions/crawl_folderActionModel"
                },
                {
                  "$ref": "#/definitions/crawl_folderIterableActionModel"
                },
                {
                  "$ref": "#/definitions/make_api_callActionModel"
                },
                {
                  "$ref": "#/definitions/make_api_callIterableActionModel"
                },
                {
                  "$ref": "#/definitions/bashActionModel"
                },
                {
                  "$ref": "#/definitions/bashIterableActionModel"
                },
                {
                  "$ref": "#/definitions/choiceActionModel"
                },
                {
                  "$ref": "#/definitions/choiceIterableActionModel"
                },
                {
                  "$ref": "#/definitions/commit_and_pushActionModel"
                },
                {
                  "$ref": "#/definitions/commit_and_pushIterableActionModel"
                },
                {
                  "$ref": "#/definitions/write_into_fileActionModel"
                },
                {
                  "$ref": "#/definitions/write_into_fileIterableActionModel"
                },
                {
                  "$ref": "#/definitions/find_todosActionModel"
                },
                {
                  "$ref": "#/definitions/find_todosIterableActionModel"
                },
                {
                  "$ref": "#/definitions/insert_content_into_textActionModel"
                },
                {
                  "$ref": "#/definitions/insert_content_into_textIterableActionModel"
                },
                {
                  "$ref": "#/definitions/searchActionModel"
                },
                {
                  "$ref": "#/definitions/searchIterableActionModel"
                },
                {
                  "$ref": "#/definitions/promptActionModel"
                },
                {
                  "$ref": "#/definitions/promptIterableActionModel"
                },
                {
                  "$ref": "#/definitions/publish_issueActionModel"
                },
                {
                  "$ref": "#/definitions/publish_issueIterableActionModel"
                },
                {
                  "$ref": "#/definitions/read_fileActionModel"
                },
                {
                  "$ref": "#/definitions/read_fileIterableActionModel"
                }
              ]
            },
            {
              "$ref": "#/definitions/WorkflowInvocation"
            },
            {
              "$ref": "#/definitions/IterableWorkflowInvocation"
            },
            {
              "anyOf": [
                {
                  "$ref": "#/definitions/SetVars"
                },
                {
                  "$ref": "#/definitions/IfLambda"
                },
                {
                  "$ref": "#/definitions/IfExistsContext"
                },
                {
                  "$ref": "#/definitions/IfContextNotExists"
                }
              ]
            },
            {
              "type": "array",
              "items": {
                "anyOf": [
                  {
                    "type": "string"
                  },
                  {
                    "anyOf": [
                      {
                        "$ref": "#/definitions/commentActionModel"
                      },
                      {
                        "$ref": "#/definitions/commentIterableActionModel"
                      },
                      {
                        "$ref": "#/definitions/set_issue_titleActionModel"
                      },
                      {
                        "$ref": "#/definitions/set_issue_titleIterableActionModel"
                      },
                      {
                        "$ref": "#/definitions/crawl_folderActionModel"
                      },
                      {
                        "$ref": "#/definitions/crawl_folderIterableActionModel"
                      },
                      {
                        "$ref": "#/definitions/make_api_callActionModel"
                      },
                      {
                        "$ref": "#/definitions/make_api_callIterableActionModel"
                      },
                      {
                        "$ref": "#/definitions/bashActionModel"
                      },
                      {
                        "$ref": "#/definitions/bashIterableActionModel"
                      },
                      {
                        "$ref": "#/definitions/choiceActionModel"
                      },
                      {
                        "$ref": "#/definitions/choiceIterableActionModel"
                      },
                      {
                        "$ref": "#/definitions/commit_and_pushActionModel"
                      },
                      {
                        "$ref": "#/definitions/commit_and_pushIterableActionModel"
                      },
                      {
                        "$ref": "#/definitions/write_into_fileActionModel"
                      },
                      {
                        "$ref": "#/definitions/write_into_fileIterableActionModel"
                      },
                      {
                        "$ref": "#/definitions/find_todosActionModel"
                      },
                      {
                        "$ref": "#/definitions/find_todosIterableActionModel"
                      },
                      {
                        "$ref": "#/definitions/insert_content_into_textActionModel"
                      },
                      {
                        "$ref": "#/definitions/insert_content_into_textIterableActionModel"
                      },
                      {
                        "$ref": "#/definitions/searchActionModel"
                      },
                      {
                        "$ref": "#/definitions/searchIterableActionModel"
                      },
                      {
                        "$ref": "#/definitions/promptActionModel"
                      },
                      {
                        "$ref": "#/definitions/promptIterableActionModel"
                      },
                      {
                        "$ref": "#/definitions/publish_issueActionModel"
                      },
                      {
                        "$ref": "#/definitions/publish_issueIterableActionModel"
                      },
                      {
                        "$ref": "#/definitions/read_fileActionModel"
                      },
                      {
                        "$ref": "#/definitions/read_fileIterableActionModel"
                      }
                    ]
                  },
                  {
                    "$ref": "#/definitions/WorkflowInvocation"
                  },
                  {
                    "$ref": "#/definitions/IterableWorkflowInvocation"
                  },
                  {
                    "anyOf": [
                      {
                        "$ref": "#/definitions/SetVars"
                      },
                      {
                        "$ref": "#/definitions/IfLambda"
                      },
                      {
                        "$ref": "#/definitions/IfExistsContext"
                      },
                      {
                        "$ref": "#/definitions/IfContextNotExists"
                      }
                    ]
                  }
                ]
              }
            }
          ]
        },
        "if_not_in_context": {
          "title": "If Not In Context",
          "anyOf": [
            {
              "type": "string"
            },
            {
              "type": "array",
              "items": {
                "type": "string"
              }
            }
          ]
        }
      },
      "required": [
        "then",
        "if_not_in_context"
      ],
      "additionalProperties": false
    },
    "IfExistsContext": {
      "title": "IfExistsContext",
      "type": "object",
      "properties": {
        "then": {
          "title": "Then",
          "anyOf": [
            {
              "type": "string"
            },
            {
              "anyOf": [
                {
                  "$ref": "#/definitions/commentActionModel"
                },
                {
                  "$ref": "#/definitions/commentIterableActionModel"
                },
                {
                  "$ref": "#/definitions/set_issue_titleActionModel"
                },
                {
                  "$ref": "#/definitions/set_issue_titleIterableActionModel"
                },
                {
                  "$ref": "#/definitions/crawl_folderActionModel"
                },
                {
                  "$ref": "#/definitions/crawl_folderIterableActionModel"
                },
                {
                  "$ref": "#/definitions/make_api_callActionModel"
                },
                {
                  "$ref": "#/definitions/make_api_callIterableActionModel"
                },
                {
                  "$ref": "#/definitions/bashActionModel"
                },
                {
                  "$ref": "#/definitions/bashIterableActionModel"
                },
                {
                  "$ref": "#/definitions/choiceActionModel"
                },
                {
                  "$ref": "#/definitions/choiceIterableActionModel"
                },
                {
                  "$ref": "#/definitions/commit_and_pushActionModel"
                },
                {
                  "$ref": "#/definitions/commit_and_pushIterableActionModel"
                },
                {
                  "$ref": "#/definitions/write_into_fileActionModel"
                },
                {
                  "$ref": "#/definitions/write_into_fileIterableActionModel"
                },
                {
                  "$ref": "#/definitions/find_todosActionModel"
                },
                {
                  "$ref": "#/definitions/find_todosIterableActionModel"
                },
                {
                  "$ref": "#/definitions/insert_content_into_textActionModel"
                },
                {
                  "$ref": "#/definitions/insert_content_into_textIterableActionModel"
                },
                {
                  "$ref": "#/definitions/searchActionModel"
                },
                {
                  "$ref": "#/definitions/searchIterableActionModel"
                },
                {
                  "$ref": "#/definitions/promptActionModel"
                },
                {
                  "$ref": "#/definitions/promptIterableActionModel"
                },
                {
                  "$ref": "#/definitions/publish_issueActionModel"
                },
                {
                  "$ref": "#/definitions/publish_issueIterableActionModel"
                },
                {
                  "$ref": "#/definitions/read_fileActionModel"
                },
                {
                  "$ref": "#/definitions/read_fileIterableActionModel"
                }
              ]
            },
            {
              "$ref": "#/definitions/WorkflowInvocation"
            },
            {
              "$ref": "#/definitions/IterableWorkflowInvocation"
            },
            {
              "anyOf": [
                {
                  "$ref": "#/definitions/SetVars"
                },
                {
                  "$ref": "#/definitions/IfLambda"
                },
                {
                  "$ref": "#/definitions/IfExistsContext"
                },
                {
                  "$ref": "#/definitions/IfContextNotExists"
                }
              ]
            },
            {
              "type": "array",
              "items": {
                "anyOf": [
                  {
                    "type": "string"
                  },
                  {
                    "anyOf": [
                      {
                        "$ref": "#/definitions/commentActionModel"
                      },
                      {
                        "$ref": "#/definitions/commentIterableActionModel"
                      },
                      {
                        "$ref": "#/definitions/set_issue_titleActionModel"
                      },
                      {
                        "$ref": "#/definitions/set_issue_titleIterableActionModel"
                      },
                      {
                        "$ref": "#/definitions/crawl_folderActionModel"
                      },
                      {
                        "$ref": "#/definitions/crawl_folderIterableActionModel"
                      },
                      {
                        "$ref": "#/definitions/make_api_callActionModel"
                      },
                      {
                        "$ref": "#/definitions/make_api_callIterableActionModel"
                      },
                      {
                        "$ref": "#/definitions/bashActionModel"
                      },
                      {
                        "$ref": "#/definitions/bashIterableActionModel"
                      },
                      {
                        "$ref": "#/definitions/choiceActionModel"
                      },
                      {
                        "$ref": "#/definitions/choiceIterableActionModel"
                      },
                      {
                        "$ref": "#/definitions/commit_and_pushActionModel"
                      },
                      {
                        "$ref": "#/definitions/commit_and_pushIterableActionModel"
                      },
                      {
                        "$ref": "#/definitions/write_into_fileActionModel"
                      },
                      {
                        "$ref": "#/definitions/write_into_fileIterableActionModel"
                      },
                      {
                        "$ref": "#/definitions/find_todosActionModel"
                      },
                      {
                        "$ref": "#/definitions/find_todosIterableActionModel"
                      },
                      {
                        "$ref": "#/definitions/insert_content_into_textActionModel"
                      },
                      {
                        "$ref": "#/definitions/insert_content_into_textIterableActionModel"
                      },
                      {
                        "$ref": "#/definitions/searchActionModel"
                      },
                      {
                        "$ref": "#/definitions/searchIterableActionModel"
                      },
                      {
                        "$ref": "#/definitions/promptActionModel"
                      },
                      {
                        "$ref": "#/definitions/promptIterableActionModel"
                      },
                      {
                        "$ref": "#/definitions/publish_issueActionModel"
                      },
                      {
                        "$ref": "#/definitions/publish_issueIterableActionModel"
                      },
                      {
                        "$ref": "#/definitions/read_fileActionModel"
                      },
                      {
                        "$ref": "#/definitions/read_fileIterableActionModel"
                      }
                    ]
                  },
                  {
                    "$ref": "#/definitions/WorkflowInvocation"
                  },
                  {
                    "$ref": "#/definitions/IterableWorkflowInvocation"
                  },
                  {
                    "anyOf": [
                      {
                        "$ref": "#/definitions/SetVars"
                      },
                      {
                        "$ref": "#/definitions/IfLambda"
                      },
                      {
                        "$ref": "#/definitions/IfExistsContext"
                      },
                      {
                        "$ref": "#/definitions/IfContextNotExists"
                      }
                    ]
                  }
                ]
              }
            }
          ]
        },
        "else": {
          "title": "Else",
          "anyOf": [
            {
              "type": "string"
            },
            {
              "anyOf": [
                {
                  "$ref": "#/definitions/commentActionModel"
                },
                {
                  "$ref": "#/definitions/commentIterableActionModel"
                },
                {
                  "$ref": "#/definitions/set_issue_titleActionModel"
                },
                {
                  "$ref": "#/definitions/set_issue_titleIterableActionModel"
                },
                {
                  "$ref": "#/definitions/crawl_folderActionModel"
                },
                {
                  "$ref": "#/definitions/crawl_folderIterableActionModel"
                },
                {
                  "$ref": "#/definitions/make_api_callActionModel"
                },
                {
                  "$ref": "#/definitions/make_api_callIterableActionModel"
                },
                {
                  "$ref": "#/definitions/bashActionModel"
                },
                {
                  "$ref": "#/definitions/bashIterableActionModel"
                },
                {
                  "$ref": "#/definitions/choiceActionModel"
                },
                {
                  "$ref": "#/definitions/choiceIterableActionModel"
                },
                {
                  "$ref": "#/definitions/commit_and_pushActionModel"
                },
                {
                  "$ref": "#/definitions/commit_and_pushIterableActionModel"
                },
                {
                  "$ref": "#/definitions/write_into_fileActionModel"
                },
                {
                  "$ref": "#/definitions/write_into_fileIterableActionModel"
                },
                {
                  "$ref": "#/definitions/find_todosActionModel"
                },
                {
                  "$ref": "#/definitions/find_todosIterableActionModel"
                },
                {
                  "$ref": "#/definitions/insert_content_into_textActionModel"
                },
                {
                  "$ref": "#/definitions/insert_content_into_textIterableActionModel"
                },
                {
                  "$ref": "#/definitions/searchActionModel"
                },
                {
                  "$ref": "#/definitions/searchIterableActionModel"
                },
                {
                  "$ref": "#/definitions/promptActionModel"
                },
                {
                  "$ref": "#/definitions/promptIterableActionModel"
                },
                {
                  "$ref": "#/definitions/publish_issueActionModel"
                },
                {
                  "$ref": "#/definitions/publish_issueIterableActionModel"
                },
                {
                  "$ref": "#/definitions/read_fileActionModel"
                },
                {
                  "$ref": "#/definitions/read_fileIterableActionModel"
                }
              ]
            },
            {
              "$ref": "#/definitions/WorkflowInvocation"
            },
            {
              "$ref": "#/definitions/IterableWorkflowInvocation"
            },
            {
              "anyOf": [
                {
                  "$ref": "#/definitions/SetVars"
                },
                {
                  "$ref": "#/definitions/IfLambda"
                },
                {
                  "$ref": "#/definitions/IfExistsContext"
                },
                {
                  "$ref": "#/definitions/IfContextNotExists"
                }
              ]
            },
            {
              "type": "array",
              "items": {
                "anyOf": [
                  {
                    "type": "string"
                  },
                  {
                    "anyOf": [
                      {
                        "$ref": "#/definitions/commentActionModel"
                      },
                      {
                        "$ref": "#/definitions/commentIterableActionModel"
                      },
                      {
                        "$ref": "#/definitions/set_issue_titleActionModel"
                      },
                      {
                        "$ref": "#/definitions/set_issue_titleIterableActionModel"
                      },
                      {
                        "$ref": "#/definitions/crawl_folderActionModel"
                      },
                      {
                        "$ref": "#/definitions/crawl_folderIterableActionModel"
                      },
                      {
                        "$ref": "#/definitions/make_api_callActionModel"
                      },
                      {
                        "$ref": "#/definitions/make_api_callIterableActionModel"
                      },
                      {
                        "$ref": "#/definitions/bashActionModel"
                      },
                      {
                        "$ref": "#/definitions/bashIterableActionModel"
                      },
                      {
                        "$ref": "#/definitions/choiceActionModel"
                      },
                      {
                        "$ref": "#/definitions/choiceIterableActionModel"
                      },
                      {
                        "$ref": "#/definitions/commit_and_pushActionModel"
                      },
                      {
                        "$ref": "#/definitions/commit_and_pushIterableActionModel"
                      },
                      {
                        "$ref": "#/definitions/write_into_fileActionModel"
                      },
                      {
                        "$ref": "#/definitions/write_into_fileIterableActionModel"
                      },
                      {
                        "$ref": "#/definitions/find_todosActionModel"
                      },
                      {
                        "$ref": "#/definitions/find_todosIterableActionModel"
                      },
                      {
                        "$ref": "#/definitions/insert_content_into_textActionModel"
                      },
                      {
                        "$ref": "#/definitions/insert_content_into_textIterableActionModel"
                      },
                      {
                        "$ref": "#/definitions/searchActionModel"
                      },
                      {
                        "$ref": "#/definitions/searchIterableActionModel"
                      },
                      {
                        "$ref": "#/definitions/promptActionModel"
                      },
                      {
                        "$ref": "#/definitions/promptIterableActionModel"
                      },
                      {
                        "$ref": "#/definitions/publish_issueActionModel"
                      },
                      {
                        "$ref": "#/definitions/publish_issueIterableActionModel"
                      },
                      {
                        "$ref": "#/definitions/read_fileActionModel"
                      },
                      {
                        "$ref": "#/definitions/read_fileIterableActionModel"
                      }
                    ]
                  },
                  {
                    "$ref": "#/definitions/WorkflowInvocation"
                  },
                  {
                    "$ref": "#/definitions/IterableWorkflowInvocation"
                  },
                  {
                    "anyOf": [
                      {
                        "$ref": "#/definitions/SetVars"
                      },
                      {
                        "$ref": "#/definitions/IfLambda"
                      },
                      {
                        "$ref": "#/definitions/IfExistsContext"
                      },
                      {
                        "$ref": "#/definitions/IfContextNotExists"
                      }
                    ]
                  }
                ]
              }
            }
          ]
        },
        "if_in_context": {
          "title": "If In Context",
          "anyOf": [
            {
              "type": "string"
            },
            {
              "type": "array",
              "items": {
                "type": "string"
              }
            }
          ]
        }
      },
      "required": [
        "then",
        "if_in_context"
      ],
      "additionalProperties": false
    },
    "IfLambda": {
      "title": "IfLambda",
      "type": "object",
      "properties": {
        "then": {
          "title": "Then",
          "anyOf": [
            {
              "type": "string"
            },
            {
              "anyOf": [
                {
                  "$ref": "#/definitions/commentActionModel"
                },
                {
                  "$ref": "#/definitions/commentIterableActionModel"
                },
                {
                  "$ref": "#/definitions/set_issue_titleActionModel"
                },
                {
                  "$ref": "#/definitions/set_issue_titleIterableActionModel"
                },
                {
                  "$ref": "#/definitions/crawl_folderActionModel"
                },
                {
                  "$ref": "#/definitions/crawl_folderIterableActionModel"
                },
                {
                  "$ref": "#/definitions/make_api_callActionModel"
                },
                {
                  "$ref": "#/definitions/make_api_callIterableActionModel"
                },
                {
                  "$ref": "#/definitions/bashActionModel"
                },
                {
                  "$ref": "#/definitions/bashIterableActionModel"
                },
                {
                  "$ref": "#/definitions/choiceActionModel"
                },
                {
                  "$ref": "#/definitions/choiceIterableActionModel"
                },
                {
                  "$ref": "#/definitions/commit_and_pushActionModel"
                },
                {
                  "$ref": "#/definitions/commit_and_pushIterableActionModel"
                },
                {
                  "$ref": "#/definitions/write_into_fileActionModel"
                },
                {
                  "$ref": "#/definitions/write_into_fileIterableActionModel"
                },
                {
                  "$ref": "#/definitions/find_todosActionModel"
                },
                {
                  "$ref": "#/definitions/find_todosIterableActionModel"
                },
                {
                  "$ref": "#/definitions/insert_content_into_textActionModel"
                },
                {
                  "$ref": "#/definitions/insert_content_into_textIterableActionModel"
                },
                {
                  "$ref": "#/definitions/searchActionModel"
                },
                {
                  "$ref": "#/definitions/searchIterableActionModel"
                },
                {
                  "$ref": "#/definitions/promptActionModel"
                },
                {
                  "$ref": "#/definitions/promptIterableActionModel"
                },
                {
                  "$ref": "#/definitions/publish_issueActionModel"
                },
                {
                  "$ref": "#/definitions/publish_issueIterableActionModel"
                },
                {
                  "$ref": "#/definitions/read_fileActionModel"
                },
                {
                  "$ref": "#/definitions/read_fileIterableActionModel"
                }
              ]
            },
            {
              "$ref": "#/definitions/WorkflowInvocation"
            },
            {
              "$ref": "#/definitions/IterableWorkflowInvocation"
            },
            {
              "anyOf": [
                {
                  "$ref": "#/definitions/SetVars"
                },
                {
                  "$ref": "#/definitions/IfLambda"
                },
                {
                  "$ref": "#/definitions/IfExistsContext"
                },
                {
                  "$ref": "#/definitions/IfContextNotExists"
                }
              ]
            },
            {
              "type": "array",
              "items": {
                "anyOf": [
                  {
                    "type": "string"
                  },
                  {
                    "anyOf": [
                      {
                        "$ref": "#/definitions/commentActionModel"
                      },
                      {
                        "$ref": "#/definitions/commentIterableActionModel"
                      },
                      {
                        "$ref": "#/definitions/set_issue_titleActionModel"
                      },
                      {
                        "$ref": "#/definitions/set_issue_titleIterableActionModel"
                      },
                      {
                        "$ref": "#/definitions/crawl_folderActionModel"
                      },
                      {
                        "$ref": "#/definitions/crawl_folderIterableActionModel"
                      },
                      {
                        "$ref": "#/definitions/make_api_callActionModel"
                      },
                      {
                        "$ref": "#/definitions/make_api_callIterableActionModel"
                      },
                      {
                        "$ref": "#/definitions/bashActionModel"
                      },
                      {
                        "$ref": "#/definitions/bashIterableActionModel"
                      },
                      {
                        "$ref": "#/definitions/choiceActionModel"
                      },
                      {
                        "$ref": "#/definitions/choiceIterableActionModel"
                      },
                      {
                        "$ref": "#/definitions/commit_and_pushActionModel"
                      },
                      {
                        "$ref": "#/definitions/commit_and_pushIterableActionModel"
                      },
                      {
                        "$ref": "#/definitions/write_into_fileActionModel"
                      },
                      {
                        "$ref": "#/definitions/write_into_fileIterableActionModel"
                      },
                      {
                        "$ref": "#/definitions/find_todosActionModel"
                      },
                      {
                        "$ref": "#/definitions/find_todosIterableActionModel"
                      },
                      {
                        "$ref": "#/definitions/insert_content_into_textActionModel"
                      },
                      {
                        "$ref": "#/definitions/insert_content_into_textIterableActionModel"
                      },
                      {
                        "$ref": "#/definitions/searchActionModel"
                      },
                      {
                        "$ref": "#/definitions/searchIterableActionModel"
                      },
                      {
                        "$ref": "#/definitions/promptActionModel"
                      },
                      {
                        "$ref": "#/definitions/promptIterableActionModel"
                      },
                      {
                        "$ref": "#/definitions/publish_issueActionModel"
                      },
                      {
                        "$ref": "#/definitions/publish_issueIterableActionModel"
                      },
                      {
                        "$ref": "#/definitions/read_fileActionModel"
                      },
                      {
                        "$ref": "#/definitions/read_fileIterableActionModel"
                      }
                    ]
                  },
                  {
                    "$ref": "#/definitions/WorkflowInvocation"
                  },
                  {
                    "$ref": "#/definitions/IterableWorkflowInvocation"
                  },
                  {
                    "anyOf": [
                      {
                        "$ref": "#/definitions/SetVars"
                      },
                      {
                        "$ref": "#/definitions/IfLambda"
                      },
                      {
                        "$ref": "#/definitions/IfExistsContext"
                      },
                      {
                        "$ref": "#/definitions/IfContextNotExists"
                      }
                    ]
                  }
                ]
              }
            }
          ]
        },
        "else": {
          "title": "Else",
          "anyOf": [
            {
              "type": "string"
            },
            {
              "anyOf": [
                {
                  "$ref": "#/definitions/commentActionModel"
                },
                {
                  "$ref": "#/definitions/commentIterableActionModel"
                },
                {
                  "$ref": "#/definitions/set_issue_titleActionModel"
                },
                {
                  "$ref": "#/definitions/set_issue_titleIterableActionModel"
                },
                {
                  "$ref": "#/definitions/crawl_folderActionModel"
                },
                {
                  "$ref": "#/definitions/crawl_folderIterableActionModel"
                },
                {
                  "$ref": "#/definitions/make_api_callActionModel"
                },
                {
                  "$ref": "#/definitions/make_api_callIterableActionModel"
                },
                {
                  "$ref": "#/definitions/bashActionModel"
                },
                {
                  "$ref": "#/definitions/bashIterableActionModel"
                },
                {
                  "$ref": "#/definitions/choiceActionModel"
                },
                {
                  "$ref": "#/definitions/choiceIterableActionModel"
                },
                {
                  "$ref": "#/definitions/commit_and_pushActionModel"
                },
                {
                  "$ref": "#/definitions/commit_and_pushIterableActionModel"
                },
                {
                  "$ref": "#/definitions/write_into_fileActionModel"
                },
                {
                  "$ref": "#/definitions/write_into_fileIterableActionModel"
                },
                {
                  "$ref": "#/definitions/find_todosActionModel"
                },
                {
                  "$ref": "#/definitions/find_todosIterableActionModel"
                },
                {
                  "$ref": "#/definitions/insert_content_into_textActionModel"
                },
                {
                  "$ref": "#/definitions/insert_content_into_textIterableActionModel"
                },
                {
                  "$ref": "#/definitions/searchActionModel"
                },
                {
                  "$ref": "#/definitions/searchIterableActionModel"
                },
                {
                  "$ref": "#/definitions/promptActionModel"
                },
                {
                  "$ref": "#/definitions/promptIterableActionModel"
                },
                {
                  "$ref": "#/definitions/publish_issueActionModel"
                },
                {
                  "$ref": "#/definitions/publish_issueIterableActionModel"
                },
                {
                  "$ref": "#/definitions/read_fileActionModel"
                },
                {
                  "$ref": "#/definitions/read_fileIterableActionModel"
                }
              ]
            },
            {
              "$ref": "#/definitions/WorkflowInvocation"
            },
            {
              "$ref": "#/definitions/IterableWorkflowInvocation"
            },
            {
              "anyOf": [
                {
                  "$ref": "#/definitions/SetVars"
                },
                {
                  "$ref": "#/definitions/IfLambda"
                },
                {
                  "$ref": "#/definitions/IfExistsContext"
                },
                {
                  "$ref": "#/definitions/IfContextNotExists"
                }
              ]
            },
            {
              "type": "array",
              "items": {
                "anyOf": [
                  {
                    "type": "string"
                  },
                  {
                    "anyOf": [
                      {
                        "$ref": "#/definitions/commentActionModel"
                      },
                      {
                        "$ref": "#/definitions/commentIterableActionModel"
                      },
                      {
                        "$ref": "#/definitions/set_issue_titleActionModel"
                      },
                      {
                        "$ref": "#/definitions/set_issue_titleIterableActionModel"
                      },
                      {
                        "$ref": "#/definitions/crawl_folderActionModel"
                      },
                      {
                        "$ref": "#/definitions/crawl_folderIterableActionModel"
                      },
                      {
                        "$ref": "#/definitions/make_api_callActionModel"
                      },
                      {
                        "$ref": "#/definitions/make_api_callIterableActionModel"
                      },
                      {
                        "$ref": "#/definitions/bashActionModel"
                      },
                      {
                        "$ref": "#/definitions/bashIterableActionModel"
                      },
                      {
                        "$ref": "#/definitions/choiceActionModel"
                      },
                      {
                        "$ref": "#/definitions/choiceIterableActionModel"
                      },
                      {
                        "$ref": "#/definitions/commit_and_pushActionModel"
                      },
                      {
                        "$ref": "#/definitions/commit_and_pushIterableActionModel"
                      },
                      {
                        "$ref": "#/definitions/write_into_fileActionModel"
                      },
                      {
                        "$ref": "#/definitions/write_into_fileIterableActionModel"
                      },
                      {
                        "$ref": "#/definitions/find_todosActionModel"
                      },
                      {
                        "$ref": "#/definitions/find_todosIterableActionModel"
                      },
                      {
                        "$ref": "#/definitions/insert_content_into_textActionModel"
                      },
                      {
                        "$ref": "#/definitions/insert_content_into_textIterableActionModel"
                      },
                      {
                        "$ref": "#/definitions/searchActionModel"
                      },
                      {
                        "$ref": "#/definitions/searchIterableActionModel"
                      },
                      {
                        "$ref": "#/definitions/promptActionModel"
                      },
                      {
                        "$ref": "#/definitions/promptIterableActionModel"
                      },
                      {
                        "$ref": "#/definitions/publish_issueActionModel"
                      },
                      {
                        "$ref": "#/definitions/publish_issueIterableActionModel"
                      },
                      {
                        "$ref": "#/definitions/read_fileActionModel"
                      },
                      {
                        "$ref": "#/definitions/read_fileIterableActionModel"
                      }
                    ]
                  },
                  {
                    "$ref": "#/definitions/WorkflowInvocation"
                  },
                  {
                    "$ref": "#/definitions/IterableWorkflowInvocation"
                  },
                  {
                    "anyOf": [
                      {
                        "$ref": "#/definitions/SetVars"
                      },
                      {
                        "$ref": "#/definitions/IfLambda"
                      },
                      {
                        "$ref": "#/definitions/IfExistsContext"
                      },
                      {
                        "$ref": "#/definitions/IfContextNotExists"
                      }
                    ]
                  }
                ]
              }
            }
          ]
        },
        "if_lambda": {
          "title": "If Lambda",
          "description": "A python lambda expression that returns a boolean. ",
          "type": "string"
        }
      },
      "required": [
        "then",
        "if_lambda"
      ],
      "additionalProperties": false
    },
    "WorkflowDefinition": {
      "title": "WorkflowDefinition",
      "type": "object",
      "properties": {
        "name": {
          "title": "Name",
          "type": "string"
        },
        "description": {
          "title": "Description",
          "type": "string"
        },
        "inputs": {
          "title": "Inputs",
          "type": "array",
          "items": {
            "type": "string"
          }
        },
        "outputs": {
          "title": "Outputs",
          "type": "array",
          "items": {
            "type": "string"
          }
        },
        "steps": {
          "title": "Steps",
          "type": "array",
          "items": {
            "anyOf": [
              {
                "type": "string"
              },
              {
                "$ref": "#/definitions/commentActionModel"
              },
              {
                "$ref": "#/definitions/commentIterableActionModel"
              },
              {
                "$ref": "#/definitions/set_issue_titleActionModel"
              },
              {
                "$ref": "#/definitions/set_issue_titleIterableActionModel"
              },
              {
                "$ref": "#/definitions/crawl_folderActionModel"
              },
              {
                "$ref": "#/definitions/crawl_folderIterableActionModel"
              },
              {
                "$ref": "#/definitions/make_api_callActionModel"
              },
              {
                "$ref": "#/definitions/make_api_callIterableActionModel"
              },
              {
                "$ref": "#/definitions/bashActionModel"
              },
              {
                "$ref": "#/definitions/bashIterableActionModel"
              },
              {
                "$ref": "#/definitions/choiceActionModel"
              },
              {
                "$ref": "#/definitions/choiceIterableActionModel"
              },
              {
                "$ref": "#/definitions/commit_and_pushActionModel"
              },
              {
                "$ref": "#/definitions/commit_and_pushIterableActionModel"
              },
              {
                "$ref": "#/definitions/write_into_fileActionModel"
              },
              {
                "$ref": "#/definitions/write_into_fileIterableActionModel"
              },
              {
                "$ref": "#/definitions/find_todosActionModel"
              },
              {
                "$ref": "#/definitions/find_todosIterableActionModel"
              },
              {
                "$ref": "#/definitions/insert_content_into_textActionModel"
              },
              {
                "$ref": "#/definitions/insert_content_into_textIterableActionModel"
              },
              {
                "$ref": "#/definitions/searchActionModel"
              },
              {
                "$ref": "#/definitions/searchIterableActionModel"
              },
              {
                "$ref": "#/definitions/promptActionModel"
              },
              {
                "$ref": "#/definitions/promptIterableActionModel"
              },
              {
                "$ref": "#/definitions/publish_issueActionModel"
              },
              {
                "$ref": "#/definitions/publish_issueIterableActionModel"
              },
              {
                "$ref": "#/definitions/read_fileActionModel"
              },
              {
                "$ref": "#/definitions/read_fileIterableActionModel"
              },
              {
                "$ref": "#/definitions/WorkflowInvocation"
              },
              {
                "$ref": "#/definitions/IterableWorkflowInvocation"
              },
              {
                "$ref": "#/definitions/SetVars"
              },
              {
                "$ref": "#/definitions/IfLambda"
              },
              {
                "$ref": "#/definitions/IfExistsContext"
              },
              {
                "$ref": "#/definitions/IfContextNotExists"
              },
              {
                "type": "array",
                "items": {
                  "anyOf": [
                    {
                      "type": "string"
                    },
                    {
                      "$ref": "#/definitions/commentActionModel"
                    },
                    {
                      "$ref": "#/definitions/commentIterableActionModel"
                    },
                    {
                      "$ref": "#/definitions/set_issue_titleActionModel"
                    },
                    {
                      "$ref": "#/definitions/set_issue_titleIterableActionModel"
                    },
                    {
                      "$ref": "#/definitions/crawl_folderActionModel"
                    },
                    {
                      "$ref": "#/definitions/crawl_folderIterableActionModel"
                    },
                    {
                      "$ref": "#/definitions/make_api_callActionModel"
                    },
                    {
                      "$ref": "#/definitions/make_api_callIterableActionModel"
                    },
                    {
                      "$ref": "#/definitions/bashActionModel"
                    },
                    {
                      "$ref": "#/definitions/bashIterableActionModel"
                    },
                    {
                      "$ref": "#/definitions/choiceActionModel"
                    },
                    {
                      "$ref": "#/definitions/choiceIterableActionModel"
                    },
                    {
                      "$ref": "#/definitions/commit_and_pushActionModel"
                    },
                    {
                      "$ref": "#/definitions/commit_and_pushIterableActionModel"
                    },
                    {
                      "$ref": "#/definitions/write_into_fileActionModel"
                    },
                    {
                      "$ref": "#/definitions/write_into_fileIterableActionModel"
                    },
                    {
                      "$ref": "#/definitions/find_todosActionModel"
                    },
                    {
                      "$ref": "#/definitions/find_todosIterableActionModel"
                    },
                    {
                      "$ref": "#/definitions/insert_content_into_textActionModel"
                    },
                    {
                      "$ref": "#/definitions/insert_content_into_textIterableActionModel"
                    },
                    {
                      "$ref": "#/definitions/searchActionModel"
                    },
                    {
                      "$ref": "#/definitions/searchIterableActionModel"
                    },
                    {
                      "$ref": "#/definitions/promptActionModel"
                    },
                    {
                      "$ref": "#/definitions/promptIterableActionModel"
                    },
                    {
                      "$ref": "#/definitions/publish_issueActionModel"
                    },
                    {
                      "$ref": "#/definitions/publish_issueIterableActionModel"
                    },
                    {
                      "$ref": "#/definitions/read_fileActionModel"
                    },
                    {
                      "$ref": "#/definitions/read_fileIterableActionModel"
                    },
                    {
                      "$ref": "#/definitions/WorkflowInvocation"
                    },
                    {
                      "$ref": "#/definitions/IterableWorkflowInvocation"
                    },
                    {
                      "$ref": "#/definitions/SetVars"
                    },
                    {
                      "$ref": "#/definitions/IfLambda"
                    },
                    {
                      "$ref": "#/definitions/IfExistsContext"
                    },
                    {
                      "$ref": "#/definitions/IfContextNotExists"
                    }
                  ]
                }
              }
            ]
          }
        }
      },
      "required": [
        "steps"
      ],
      "additionalProperties": false
    }
  }
}<|MERGE_RESOLUTION|>--- conflicted
+++ resolved
@@ -1799,11 +1799,6 @@
           "title": "As",
           "type": "string"
         },
-        "allow_finish_early": {
-          "title": "Allow Finish Early",
-          "default": false,
-          "type": "boolean"
-        },
         "action": {
           "title": "Action",
           "enum": [
@@ -2022,8 +2017,6 @@
     },
     "searchInputsActionFieldTemplate": {
       "title": "searchInputsActionFieldTemplate",
-<<<<<<< HEAD
-=======
       "type": "object",
       "properties": {
         "query": {
@@ -2209,197 +2202,6 @@
     },
     "promptInputsActionFieldTemplate": {
       "title": "promptInputsActionFieldTemplate",
->>>>>>> 5c98db98
-      "type": "object",
-      "properties": {
-        "query": {
-          "title": "Query",
-          "anyOf": [
-            {
-              "type": "string"
-            },
-            {
-              "$ref": "#/definitions/TemplateDeclaration"
-            },
-            {
-              "$ref": "#/definitions/VarDeclaration"
-            },
-            {
-              "$ref": "#/definitions/ConstDeclaration"
-            },
-            {
-              "$ref": "#/definitions/LambdaDeclaration"
-            },
-            {
-              "$ref": "#/definitions/ParamDeclaration"
-            }
-          ]
-        },
-        "directory_path": {
-          "title": "Directory Path",
-          "anyOf": [
-            {
-              "type": "string"
-            },
-            {
-              "$ref": "#/definitions/TemplateDeclaration"
-            },
-            {
-              "$ref": "#/definitions/VarDeclaration"
-            },
-            {
-              "$ref": "#/definitions/ConstDeclaration"
-            },
-            {
-              "$ref": "#/definitions/LambdaDeclaration"
-            },
-            {
-              "$ref": "#/definitions/ParamDeclaration"
-            }
-          ]
-        },
-        "entries_to_ignore": {
-          "title": "Entries To Ignore",
-          "anyOf": [
-            {
-              "type": "array",
-              "items": {
-                "type": "string"
-              }
-            },
-            {
-              "$ref": "#/definitions/TemplateDeclaration"
-            },
-            {
-              "$ref": "#/definitions/VarDeclaration"
-            },
-            {
-              "$ref": "#/definitions/ConstDeclaration"
-            },
-            {
-              "$ref": "#/definitions/LambdaDeclaration"
-            },
-            {
-              "$ref": "#/definitions/ParamDeclaration"
-            }
-          ]
-        }
-      },
-      "required": [
-        "query"
-      ],
-      "additionalProperties": false
-    },
-    "searchOutputsActionFieldTemplate": {
-      "title": "searchOutputsActionFieldTemplate",
-      "type": "object",
-      "properties": {
-        "hits": {
-          "title": "Hits",
-          "type": "string"
-        }
-      },
-      "additionalProperties": false
-    },
-    "searchActionModel": {
-      "title": "searchActionModel",
-      "type": "object",
-      "properties": {
-        "name": {
-          "title": "Name",
-          "type": "string"
-        },
-        "description": {
-          "title": "Description",
-          "type": "string"
-        },
-        "action": {
-          "title": "Action",
-          "enum": [
-            "search"
-          ],
-          "type": "string"
-        },
-        "inputs": {
-          "$ref": "#/definitions/searchInputsActionFieldTemplate"
-        },
-        "outputs": {
-          "title": "Outputs",
-          "default": {},
-          "allOf": [
-            {
-              "$ref": "#/definitions/searchOutputsActionFieldTemplate"
-            }
-          ]
-        }
-      },
-      "required": [
-        "action",
-        "inputs"
-      ],
-      "additionalProperties": false
-    },
-    "searchIterableActionModel": {
-      "title": "searchIterableActionModel",
-      "type": "object",
-      "properties": {
-        "name": {
-          "title": "Name",
-          "type": "string"
-        },
-        "description": {
-          "title": "Description",
-          "type": "string"
-        },
-        "iterate": {
-          "title": "Iterate",
-          "anyOf": [
-            {
-              "type": "integer"
-            },
-            {
-              "type": "string"
-            }
-          ]
-        },
-        "as": {
-          "title": "As",
-          "type": "string"
-        },
-        "allow_finish_early": {
-          "title": "Allow Finish Early",
-          "default": false,
-          "type": "boolean"
-        },
-        "action": {
-          "title": "Action",
-          "enum": [
-            "search"
-          ],
-          "type": "string"
-        },
-        "inputs": {
-          "$ref": "#/definitions/searchInputsActionFieldTemplate"
-        },
-        "list_outputs": {
-          "title": "List Outputs",
-          "default": {},
-          "allOf": [
-            {
-              "$ref": "#/definitions/searchOutputsActionFieldTemplate"
-            }
-          ]
-        }
-      },
-      "required": [
-        "iterate",
-        "action",
-        "inputs"
-      ],
-      "additionalProperties": false
-    },
-    "promptInputsActionFieldTemplate": {
-      "title": "promptInputsActionFieldTemplate",
       "type": "object",
       "properties": {
         "model": {
@@ -2672,11 +2474,6 @@
         "as": {
           "title": "As",
           "type": "string"
-        },
-        "allow_finish_early": {
-          "title": "Allow Finish Early",
-          "default": false,
-          "type": "boolean"
         },
         "action": {
           "title": "Action",
