{
  "title": "ParsingModel[dict[autopr.models.executable.ExecutableId, __main__.StrictWorkflowDefinition]]",
  "type": "object",
  "additionalProperties": {
    "$ref": "#/definitions/StrictWorkflowDefinition"
  },
  "definitions": {
    "TemplateDeclaration": {
      "title": "TemplateDeclaration",
      "description": "A template declaration is a string that can be rendered within a context.",
      "type": "object",
      "properties": {
        "template": {
          "title": "Template",
          "anyOf": [
            {
              "type": "string"
            },
            {
              "type": "object"
            },
            {
              "type": "array",
              "items": {}
            }
          ]
        }
      },
      "required": [
        "template"
      ],
      "additionalProperties": false
    },
    "VarDeclaration": {
      "title": "VarDeclaration",
      "description": "A variable declaration is a string that references a variable (or path to nested variable) in the context.",
      "type": "object",
      "properties": {
        "var": {
          "title": "Var",
          "type": "string"
        }
      },
      "required": [
        "var"
      ],
      "additionalProperties": false
    },
    "ConstDeclaration": {
      "title": "ConstDeclaration",
      "description": "A constant declaration is a string that is interpreted as a constant value.",
      "type": "object",
      "properties": {
        "const": {
          "title": "Const"
        }
      },
      "additionalProperties": false
    },
    "LambdaDeclaration": {
      "title": "LambdaDeclaration",
      "description": "A lambda declaration is a python expression that can be evaluated within a context.",
      "type": "object",
      "properties": {
        "lambda": {
          "title": "Lambda",
          "type": "string"
        }
      },
      "required": [
        "lambda"
      ],
      "additionalProperties": false
    },
    "Param": {
      "title": "Param",
      "type": "object",
      "properties": {
        "name": {
          "title": "Name",
          "type": "string"
        },
        "default": {
          "title": "Default",
          "anyOf": [
            {
              "type": "string"
            },
            {
              "type": "object"
            },
            {
              "type": "array",
              "items": {}
            },
            {
              "$ref": "#/definitions/TemplateDeclaration"
            },
            {
              "$ref": "#/definitions/VarDeclaration"
            },
            {
              "$ref": "#/definitions/ConstDeclaration"
            },
            {
              "$ref": "#/definitions/LambdaDeclaration"
            }
          ]
        }
      },
      "required": [
        "name",
        "default"
      ],
      "additionalProperties": false
    },
    "ParamDeclaration": {
      "title": "ParamDeclaration",
      "description": "A parameter declaration is a string that references a parameter passed in trigger invocation.",
      "type": "object",
      "properties": {
        "param": {
          "$ref": "#/definitions/Param"
        }
      },
      "required": [
        "param"
      ],
      "additionalProperties": false
    },
    "commentInputsActionFieldTemplate": {
      "title": "commentInputsActionFieldTemplate",
      "type": "object",
      "properties": {
        "comment": {
          "title": "Comment",
          "anyOf": [
            {
              "type": "string"
            },
            {
              "$ref": "#/definitions/TemplateDeclaration"
            },
            {
              "$ref": "#/definitions/VarDeclaration"
            },
            {
              "$ref": "#/definitions/ConstDeclaration"
            },
            {
              "$ref": "#/definitions/LambdaDeclaration"
            },
            {
              "$ref": "#/definitions/ParamDeclaration"
            }
          ]
        },
        "issue_number": {
          "title": "Issue Number",
          "anyOf": [
            {
              "type": "integer"
            },
            {
              "$ref": "#/definitions/TemplateDeclaration"
            },
            {
              "$ref": "#/definitions/VarDeclaration"
            },
            {
              "$ref": "#/definitions/ConstDeclaration"
            },
            {
              "$ref": "#/definitions/LambdaDeclaration"
            },
            {
              "$ref": "#/definitions/ParamDeclaration"
            }
          ]
        }
      },
      "required": [
        "comment"
      ],
      "additionalProperties": false
    },
    "commentActionModel": {
      "title": "commentActionModel",
      "type": "object",
      "properties": {
        "name": {
          "title": "Name",
          "type": "string"
        },
        "description": {
          "title": "Description",
          "type": "string"
        },
        "action": {
          "title": "Action",
          "enum": [
            "comment"
          ],
          "type": "string"
        },
        "inputs": {
          "$ref": "#/definitions/commentInputsActionFieldTemplate"
        },
        "outputs": {
          "title": "Outputs",
          "type": "null"
        }
      },
      "required": [
        "action",
        "inputs"
      ],
      "additionalProperties": false
    },
    "commentIterableActionModel": {
      "title": "commentIterableActionModel",
      "type": "object",
      "properties": {
        "name": {
          "title": "Name",
          "type": "string"
        },
        "description": {
          "title": "Description",
          "type": "string"
        },
        "iterate": {
          "title": "Iterate",
          "anyOf": [
            {
              "type": "integer"
            },
            {
              "type": "string"
            }
          ]
        },
        "as": {
          "title": "As",
          "type": "string"
        },
        "action": {
          "title": "Action",
          "enum": [
            "comment"
          ],
          "type": "string"
        },
        "inputs": {
          "$ref": "#/definitions/commentInputsActionFieldTemplate"
        },
        "list_outputs": {
          "title": "List Outputs",
          "type": "null"
        }
      },
      "required": [
        "iterate",
        "action",
        "inputs"
      ],
      "additionalProperties": false
    },
    "set_issue_titleInputsActionFieldTemplate": {
      "title": "set_issue_titleInputsActionFieldTemplate",
      "type": "object",
      "properties": {
        "title": {
          "title": "Title",
          "anyOf": [
            {
              "type": "string"
            },
            {
              "$ref": "#/definitions/TemplateDeclaration"
            },
            {
              "$ref": "#/definitions/VarDeclaration"
            },
            {
              "$ref": "#/definitions/ConstDeclaration"
            },
            {
              "$ref": "#/definitions/LambdaDeclaration"
            },
            {
              "$ref": "#/definitions/ParamDeclaration"
            }
          ]
        }
      },
      "required": [
        "title"
      ],
      "additionalProperties": false
    },
    "set_issue_titleActionModel": {
      "title": "set_issue_titleActionModel",
      "type": "object",
      "properties": {
        "name": {
          "title": "Name",
          "type": "string"
        },
        "description": {
          "title": "Description",
          "type": "string"
        },
        "action": {
          "title": "Action",
          "enum": [
            "set_issue_title"
          ],
          "type": "string"
        },
        "inputs": {
          "$ref": "#/definitions/set_issue_titleInputsActionFieldTemplate"
        },
        "outputs": {
          "title": "Outputs",
          "type": "null"
        }
      },
      "required": [
        "action",
        "inputs"
      ],
      "additionalProperties": false
    },
    "set_issue_titleIterableActionModel": {
      "title": "set_issue_titleIterableActionModel",
      "type": "object",
      "properties": {
        "name": {
          "title": "Name",
          "type": "string"
        },
        "description": {
          "title": "Description",
          "type": "string"
        },
        "iterate": {
          "title": "Iterate",
          "anyOf": [
            {
              "type": "integer"
            },
            {
              "type": "string"
            }
          ]
        },
        "as": {
          "title": "As",
          "type": "string"
        },
        "action": {
          "title": "Action",
          "enum": [
            "set_issue_title"
          ],
          "type": "string"
        },
        "inputs": {
          "$ref": "#/definitions/set_issue_titleInputsActionFieldTemplate"
        },
        "list_outputs": {
          "title": "List Outputs",
          "type": "null"
        }
      },
      "required": [
        "iterate",
        "action",
        "inputs"
      ],
      "additionalProperties": false
    },
    "crawl_folderInputsActionFieldTemplate": {
      "title": "crawl_folderInputsActionFieldTemplate",
      "type": "object",
      "properties": {
        "entries_to_ignore": {
          "title": "Entries To Ignore",
          "anyOf": [
            {
              "type": "array",
              "items": {
                "type": "string"
              }
            },
            {
              "$ref": "#/definitions/TemplateDeclaration"
            },
            {
              "$ref": "#/definitions/VarDeclaration"
            },
            {
              "$ref": "#/definitions/ConstDeclaration"
            },
            {
              "$ref": "#/definitions/LambdaDeclaration"
            },
            {
              "$ref": "#/definitions/ParamDeclaration"
            }
          ]
        },
        "folder_path": {
          "title": "Folder Path",
          "anyOf": [
            {
              "type": "string"
            },
            {
              "$ref": "#/definitions/TemplateDeclaration"
            },
            {
              "$ref": "#/definitions/VarDeclaration"
            },
            {
              "$ref": "#/definitions/ConstDeclaration"
            },
            {
              "$ref": "#/definitions/LambdaDeclaration"
            },
            {
              "$ref": "#/definitions/ParamDeclaration"
            }
          ]
        },
        "ignore_binary_files": {
          "title": "Ignore Binary Files",
          "anyOf": [
            {
              "type": "boolean"
            },
            {
              "$ref": "#/definitions/TemplateDeclaration"
            },
            {
              "$ref": "#/definitions/VarDeclaration"
            },
            {
              "$ref": "#/definitions/ConstDeclaration"
            },
            {
              "$ref": "#/definitions/LambdaDeclaration"
            },
            {
              "$ref": "#/definitions/ParamDeclaration"
            }
          ]
        }
      },
      "required": [
        "folder_path"
      ],
      "additionalProperties": false
    },
    "crawl_folderOutputsActionFieldTemplate": {
      "title": "crawl_folderOutputsActionFieldTemplate",
      "type": "object",
      "properties": {
        "contents": {
          "title": "Contents",
          "type": "string"
        },
        "url": {
          "title": "Url",
          "type": "string"
        }
      },
      "additionalProperties": false
    },
    "crawl_folderActionModel": {
      "title": "crawl_folderActionModel",
      "type": "object",
      "properties": {
        "name": {
          "title": "Name",
          "type": "string"
        },
        "description": {
          "title": "Description",
          "type": "string"
        },
        "action": {
          "title": "Action",
          "enum": [
            "crawl_folder"
          ],
          "type": "string"
        },
        "inputs": {
          "$ref": "#/definitions/crawl_folderInputsActionFieldTemplate"
        },
        "outputs": {
          "title": "Outputs",
          "default": {},
          "allOf": [
            {
              "$ref": "#/definitions/crawl_folderOutputsActionFieldTemplate"
            }
          ]
        }
      },
      "required": [
        "action",
        "inputs"
      ],
      "additionalProperties": false
    },
    "crawl_folderIterableActionModel": {
      "title": "crawl_folderIterableActionModel",
      "type": "object",
      "properties": {
        "name": {
          "title": "Name",
          "type": "string"
        },
        "description": {
          "title": "Description",
          "type": "string"
        },
        "iterate": {
          "title": "Iterate",
          "anyOf": [
            {
              "type": "integer"
            },
            {
              "type": "string"
            }
          ]
        },
        "as": {
          "title": "As",
          "type": "string"
        },
        "action": {
          "title": "Action",
          "enum": [
            "crawl_folder"
          ],
          "type": "string"
        },
        "inputs": {
          "$ref": "#/definitions/crawl_folderInputsActionFieldTemplate"
        },
        "list_outputs": {
          "title": "List Outputs",
          "default": {},
          "allOf": [
            {
              "$ref": "#/definitions/crawl_folderOutputsActionFieldTemplate"
            }
          ]
        }
      },
      "required": [
        "iterate",
        "action",
        "inputs"
      ],
      "additionalProperties": false
    },
    "make_api_callInputsActionFieldTemplate": {
      "title": "make_api_callInputsActionFieldTemplate",
      "type": "object",
      "properties": {
        "endpoint_url": {
          "title": "Endpoint Url",
          "anyOf": [
            {
              "type": "string"
            },
            {
              "$ref": "#/definitions/TemplateDeclaration"
            },
            {
              "$ref": "#/definitions/VarDeclaration"
            },
            {
              "$ref": "#/definitions/ConstDeclaration"
            },
            {
              "$ref": "#/definitions/LambdaDeclaration"
            },
            {
              "$ref": "#/definitions/ParamDeclaration"
            }
          ]
        },
        "headers": {
          "title": "Headers",
          "anyOf": [
            {
              "type": "object",
              "additionalProperties": {
                "type": "string"
              }
            },
            {
              "$ref": "#/definitions/TemplateDeclaration"
            },
            {
              "$ref": "#/definitions/VarDeclaration"
            },
            {
              "$ref": "#/definitions/ConstDeclaration"
            },
            {
              "$ref": "#/definitions/LambdaDeclaration"
            },
            {
              "$ref": "#/definitions/ParamDeclaration"
            }
          ]
        }
      },
      "required": [
        "endpoint_url"
      ],
      "additionalProperties": false
    },
    "make_api_callOutputsActionFieldTemplate": {
      "title": "make_api_callOutputsActionFieldTemplate",
      "type": "object",
      "properties": {
        "contents": {
          "title": "Contents",
          "type": "string"
        }
      },
      "additionalProperties": false
    },
    "make_api_callActionModel": {
      "title": "make_api_callActionModel",
      "type": "object",
      "properties": {
        "name": {
          "title": "Name",
          "type": "string"
        },
        "description": {
          "title": "Description",
          "type": "string"
        },
        "action": {
          "title": "Action",
          "enum": [
            "make_api_call"
          ],
          "type": "string"
        },
        "inputs": {
          "$ref": "#/definitions/make_api_callInputsActionFieldTemplate"
        },
        "outputs": {
          "title": "Outputs",
          "default": {},
          "allOf": [
            {
              "$ref": "#/definitions/make_api_callOutputsActionFieldTemplate"
            }
          ]
        }
      },
      "required": [
        "action",
        "inputs"
      ],
      "additionalProperties": false
    },
    "make_api_callIterableActionModel": {
      "title": "make_api_callIterableActionModel",
      "type": "object",
      "properties": {
        "name": {
          "title": "Name",
          "type": "string"
        },
        "description": {
          "title": "Description",
          "type": "string"
        },
        "iterate": {
          "title": "Iterate",
          "anyOf": [
            {
              "type": "integer"
            },
            {
              "type": "string"
            }
          ]
        },
        "as": {
          "title": "As",
          "type": "string"
        },
        "action": {
          "title": "Action",
          "enum": [
            "make_api_call"
          ],
          "type": "string"
        },
        "inputs": {
          "$ref": "#/definitions/make_api_callInputsActionFieldTemplate"
        },
        "list_outputs": {
          "title": "List Outputs",
          "default": {},
          "allOf": [
            {
              "$ref": "#/definitions/make_api_callOutputsActionFieldTemplate"
            }
          ]
        }
      },
      "required": [
        "iterate",
        "action",
        "inputs"
      ],
      "additionalProperties": false
    },
    "bashBashInputsActionFieldTemplate": {
      "title": "bashBashInputsActionFieldTemplate",
      "type": "object",
      "properties": {
        "command": {
          "title": "Command",
          "anyOf": [
            {
              "type": "string"
            },
            {
              "$ref": "#/definitions/TemplateDeclaration"
            },
            {
              "$ref": "#/definitions/VarDeclaration"
            },
            {
              "$ref": "#/definitions/ConstDeclaration"
            },
            {
              "$ref": "#/definitions/LambdaDeclaration"
            },
            {
              "$ref": "#/definitions/ParamDeclaration"
            }
          ]
        }
      },
      "required": [
        "command"
      ],
      "additionalProperties": false
    },
    "bashBashOutputsActionFieldTemplate": {
      "title": "bashBashOutputsActionFieldTemplate",
      "type": "object",
      "properties": {
        "stdout": {
          "title": "Stdout",
          "type": "string"
        },
        "stderr": {
          "title": "Stderr",
          "type": "string"
        }
      },
      "additionalProperties": false
    },
    "bashActionModel": {
      "title": "bashActionModel",
      "type": "object",
      "properties": {
        "name": {
          "title": "Name",
          "type": "string"
        },
        "description": {
          "title": "Description",
          "type": "string"
        },
        "action": {
          "title": "Action",
          "enum": [
            "bash"
          ],
          "type": "string"
        },
        "inputs": {
          "$ref": "#/definitions/bashBashInputsActionFieldTemplate"
        },
        "outputs": {
          "title": "Outputs",
          "default": {},
          "allOf": [
            {
              "$ref": "#/definitions/bashBashOutputsActionFieldTemplate"
            }
          ]
        }
      },
      "required": [
        "action",
        "inputs"
      ],
      "additionalProperties": false
    },
    "bashIterableActionModel": {
      "title": "bashIterableActionModel",
      "type": "object",
      "properties": {
        "name": {
          "title": "Name",
          "type": "string"
        },
        "description": {
          "title": "Description",
          "type": "string"
        },
        "iterate": {
          "title": "Iterate",
          "anyOf": [
            {
              "type": "integer"
            },
            {
              "type": "string"
            }
          ]
        },
        "as": {
          "title": "As",
          "type": "string"
        },
        "action": {
          "title": "Action",
          "enum": [
            "bash"
          ],
          "type": "string"
        },
        "inputs": {
          "$ref": "#/definitions/bashBashInputsActionFieldTemplate"
        },
        "list_outputs": {
          "title": "List Outputs",
          "default": {},
          "allOf": [
            {
              "$ref": "#/definitions/bashBashOutputsActionFieldTemplate"
            }
          ]
        }
      },
      "required": [
        "iterate",
        "action",
        "inputs"
      ],
      "additionalProperties": false
    },
    "PromptContextInConfigVar": {
      "title": "PromptContextInConfigVar",
      "description": "A variable declaration for prompt context in config.",
      "type": "object",
      "properties": {
        "var": {
          "title": "Var",
          "type": "string"
        },
        "heading": {
          "title": "Heading",
          "type": "string"
        },
        "priority": {
          "title": "Priority",
          "default": 1,
          "type": "integer"
        }
      },
      "required": [
        "var",
        "heading"
      ],
      "additionalProperties": false
    },
    "PromptContextInConfigTemplate": {
      "title": "PromptContextInConfigTemplate",
      "description": "A template string for prompt context in config.",
      "type": "object",
      "properties": {
        "template": {
          "title": "Template",
          "anyOf": [
            {
              "type": "string"
            },
            {
              "type": "object"
            },
            {
              "type": "array",
              "items": {}
            }
          ]
        },
        "heading": {
          "title": "Heading",
          "type": "string"
        },
        "priority": {
          "title": "Priority",
          "default": 1,
          "type": "integer"
        }
      },
      "required": [
        "template",
        "heading"
      ],
      "additionalProperties": false
    },
    "PromptContextInConfigLambda": {
      "title": "PromptContextInConfigLambda",
      "description": "A lambda declaration for prompt context in config.",
      "type": "object",
      "properties": {
        "lambda": {
          "title": "Lambda",
          "type": "string"
        },
        "heading": {
          "title": "Heading",
          "type": "string"
        },
        "priority": {
          "title": "Priority",
          "default": 1,
          "type": "integer"
        }
      },
      "required": [
        "lambda",
        "heading"
      ],
      "additionalProperties": false
    },
    "PromptContextInConfigConst": {
      "title": "PromptContextInConfigConst",
      "description": "A constant declaration for prompt context in config.",
      "type": "object",
      "properties": {
        "const": {
          "title": "Const"
        },
        "heading": {
          "title": "Heading",
          "type": "string"
        },
        "priority": {
          "title": "Priority",
          "default": 1,
          "type": "integer"
        }
      },
      "required": [
        "heading"
      ],
      "additionalProperties": false
    },
    "PromptContextInConfig": {
      "title": "PromptContextInConfig",
      "type": "array",
      "items": {
        "anyOf": [
          {
            "$ref": "#/definitions/PromptContextInConfigVar"
          },
          {
            "$ref": "#/definitions/PromptContextInConfigTemplate"
          },
          {
            "$ref": "#/definitions/PromptContextInConfigLambda"
          },
          {
            "$ref": "#/definitions/PromptContextInConfigConst"
          }
        ]
      }
    },
    "choiceInputsActionFieldTemplate": {
      "title": "choiceInputsActionFieldTemplate",
      "type": "object",
      "properties": {
        "choices": {
          "title": "Choices",
          "anyOf": [
            {
              "type": "array",
              "items": {
                "type": "string"
              }
            },
            {
              "$ref": "#/definitions/TemplateDeclaration"
            },
            {
              "$ref": "#/definitions/VarDeclaration"
            },
            {
              "$ref": "#/definitions/ConstDeclaration"
            },
            {
              "$ref": "#/definitions/LambdaDeclaration"
            },
            {
              "$ref": "#/definitions/ParamDeclaration"
            }
          ]
        },
        "model": {
          "title": "Model",
          "anyOf": [
            {
              "type": "string"
            },
            {
              "$ref": "#/definitions/TemplateDeclaration"
            },
            {
              "$ref": "#/definitions/VarDeclaration"
            },
            {
              "$ref": "#/definitions/ConstDeclaration"
            },
            {
              "$ref": "#/definitions/LambdaDeclaration"
            },
            {
              "$ref": "#/definitions/ParamDeclaration"
            }
          ]
        },
        "prompt_context": {
          "title": "Prompt Context",
          "anyOf": [
            {
              "$ref": "#/definitions/PromptContextInConfig"
            },
            {
              "$ref": "#/definitions/TemplateDeclaration"
            },
            {
              "$ref": "#/definitions/VarDeclaration"
            },
            {
              "$ref": "#/definitions/ConstDeclaration"
            },
            {
              "$ref": "#/definitions/LambdaDeclaration"
            },
            {
              "$ref": "#/definitions/ParamDeclaration"
            }
          ]
        },
        "instructions": {
          "title": "Instructions",
          "anyOf": [
            {
              "type": "string"
            },
            {
              "$ref": "#/definitions/TemplateDeclaration"
            },
            {
              "$ref": "#/definitions/VarDeclaration"
            },
            {
              "$ref": "#/definitions/ConstDeclaration"
            },
            {
              "$ref": "#/definitions/LambdaDeclaration"
            },
            {
              "$ref": "#/definitions/ParamDeclaration"
            }
          ]
        },
        "prompt": {
          "title": "Prompt",
          "anyOf": [
            {
              "type": "string"
            },
            {
              "$ref": "#/definitions/TemplateDeclaration"
            },
            {
              "$ref": "#/definitions/VarDeclaration"
            },
            {
              "$ref": "#/definitions/ConstDeclaration"
            },
            {
              "$ref": "#/definitions/LambdaDeclaration"
            },
            {
              "$ref": "#/definitions/ParamDeclaration"
            }
          ]
        },
        "max_prompt_tokens": {
          "title": "Max Prompt Tokens",
          "anyOf": [
            {
              "type": "integer"
            },
            {
              "$ref": "#/definitions/TemplateDeclaration"
            },
            {
              "$ref": "#/definitions/VarDeclaration"
            },
            {
              "$ref": "#/definitions/ConstDeclaration"
            },
            {
              "$ref": "#/definitions/LambdaDeclaration"
            },
            {
              "$ref": "#/definitions/ParamDeclaration"
            }
          ]
        },
        "max_response_tokens": {
          "title": "Max Response Tokens",
          "anyOf": [
            {
              "type": "integer"
            },
            {
              "$ref": "#/definitions/TemplateDeclaration"
            },
            {
              "$ref": "#/definitions/VarDeclaration"
            },
            {
              "$ref": "#/definitions/ConstDeclaration"
            },
            {
              "$ref": "#/definitions/LambdaDeclaration"
            },
            {
              "$ref": "#/definitions/ParamDeclaration"
            }
          ]
        },
        "strategy": {
          "title": "Strategy",
          "anyOf": [
            {
              "enum": [
                "middle out"
              ],
              "type": "string"
            },
            {
              "$ref": "#/definitions/TemplateDeclaration"
            },
            {
              "$ref": "#/definitions/VarDeclaration"
            },
            {
              "$ref": "#/definitions/ConstDeclaration"
            },
            {
              "$ref": "#/definitions/LambdaDeclaration"
            },
            {
              "$ref": "#/definitions/ParamDeclaration"
            }
          ]
        },
        "temperature": {
          "title": "Temperature",
          "anyOf": [
            {
              "type": "number"
            },
            {
              "$ref": "#/definitions/TemplateDeclaration"
            },
            {
              "$ref": "#/definitions/VarDeclaration"
            },
            {
              "$ref": "#/definitions/ConstDeclaration"
            },
            {
              "$ref": "#/definitions/LambdaDeclaration"
            },
            {
              "$ref": "#/definitions/ParamDeclaration"
            }
          ]
        }
      },
      "required": [
        "choices"
      ],
      "additionalProperties": false
    },
    "choiceOutputsActionFieldTemplate": {
      "title": "choiceOutputsActionFieldTemplate",
      "type": "object",
      "properties": {
        "choice": {
          "title": "Choice",
          "type": "string"
        }
      },
      "additionalProperties": false
    },
    "choiceActionModel": {
      "title": "choiceActionModel",
      "type": "object",
      "properties": {
        "name": {
          "title": "Name",
          "type": "string"
        },
        "description": {
          "title": "Description",
          "type": "string"
        },
        "action": {
          "title": "Action",
          "enum": [
            "choice"
          ],
          "type": "string"
        },
        "inputs": {
          "$ref": "#/definitions/choiceInputsActionFieldTemplate"
        },
        "outputs": {
          "title": "Outputs",
          "default": {},
          "allOf": [
            {
              "$ref": "#/definitions/choiceOutputsActionFieldTemplate"
            }
          ]
        }
      },
      "required": [
        "action",
        "inputs"
      ],
      "additionalProperties": false
    },
    "choiceIterableActionModel": {
      "title": "choiceIterableActionModel",
      "type": "object",
      "properties": {
        "name": {
          "title": "Name",
          "type": "string"
        },
        "description": {
          "title": "Description",
          "type": "string"
        },
        "iterate": {
          "title": "Iterate",
          "anyOf": [
            {
              "type": "integer"
            },
            {
              "type": "string"
            }
          ]
        },
        "as": {
          "title": "As",
          "type": "string"
        },
        "action": {
          "title": "Action",
          "enum": [
            "choice"
          ],
          "type": "string"
        },
        "inputs": {
          "$ref": "#/definitions/choiceInputsActionFieldTemplate"
        },
        "list_outputs": {
          "title": "List Outputs",
          "default": {},
          "allOf": [
            {
              "$ref": "#/definitions/choiceOutputsActionFieldTemplate"
            }
          ]
        }
      },
      "required": [
        "iterate",
        "action",
        "inputs"
      ],
      "additionalProperties": false
    },
    "commit_and_pushInputsActionFieldTemplate": {
      "title": "commit_and_pushInputsActionFieldTemplate",
      "type": "object",
      "properties": {
        "commit_message": {
          "title": "Commit Message",
          "anyOf": [
            {
              "type": "string"
            },
            {
              "$ref": "#/definitions/TemplateDeclaration"
            },
            {
              "$ref": "#/definitions/VarDeclaration"
            },
            {
              "$ref": "#/definitions/ConstDeclaration"
            },
            {
              "$ref": "#/definitions/LambdaDeclaration"
            },
            {
              "$ref": "#/definitions/ParamDeclaration"
            }
          ]
        },
        "filepaths": {
          "title": "Filepaths",
          "anyOf": [
            {
              "type": "array",
              "items": {
                "type": "string"
              }
            },
            {
              "$ref": "#/definitions/TemplateDeclaration"
            },
            {
              "$ref": "#/definitions/VarDeclaration"
            },
            {
              "$ref": "#/definitions/ConstDeclaration"
            },
            {
              "$ref": "#/definitions/LambdaDeclaration"
            },
            {
              "$ref": "#/definitions/ParamDeclaration"
            }
          ]
        }
      },
      "additionalProperties": false
    },
    "commit_and_pushActionModel": {
      "title": "commit_and_pushActionModel",
      "type": "object",
      "properties": {
        "name": {
          "title": "Name",
          "type": "string"
        },
        "description": {
          "title": "Description",
          "type": "string"
        },
        "action": {
          "title": "Action",
          "enum": [
            "commit_and_push"
          ],
          "type": "string"
        },
        "inputs": {
          "title": "Inputs",
          "default": {},
          "allOf": [
            {
              "$ref": "#/definitions/commit_and_pushInputsActionFieldTemplate"
            }
          ]
        },
        "outputs": {
          "title": "Outputs",
          "type": "null"
        }
      },
      "required": [
        "action"
      ],
      "additionalProperties": false
    },
    "commit_and_pushIterableActionModel": {
      "title": "commit_and_pushIterableActionModel",
      "type": "object",
      "properties": {
        "name": {
          "title": "Name",
          "type": "string"
        },
        "description": {
          "title": "Description",
          "type": "string"
        },
        "iterate": {
          "title": "Iterate",
          "anyOf": [
            {
              "type": "integer"
            },
            {
              "type": "string"
            }
          ]
        },
        "as": {
          "title": "As",
          "type": "string"
        },
        "action": {
          "title": "Action",
          "enum": [
            "commit_and_push"
          ],
          "type": "string"
        },
        "inputs": {
          "title": "Inputs",
          "default": {},
          "allOf": [
            {
              "$ref": "#/definitions/commit_and_pushInputsActionFieldTemplate"
            }
          ]
        },
        "list_outputs": {
          "title": "List Outputs",
          "type": "null"
        }
      },
      "required": [
        "iterate",
        "action"
      ],
      "additionalProperties": false
    },
    "write_into_fileInputsActionFieldTemplate": {
      "title": "write_into_fileInputsActionFieldTemplate",
      "type": "object",
      "properties": {
        "filepath": {
          "title": "Filepath",
          "anyOf": [
            {
              "type": "string"
            },
            {
              "$ref": "#/definitions/TemplateDeclaration"
            },
            {
              "$ref": "#/definitions/VarDeclaration"
            },
            {
              "$ref": "#/definitions/ConstDeclaration"
            },
            {
              "$ref": "#/definitions/LambdaDeclaration"
            },
            {
              "$ref": "#/definitions/ParamDeclaration"
            }
          ]
        },
        "content": {
          "title": "Content",
          "anyOf": [
            {
              "type": "string"
            },
            {
              "$ref": "#/definitions/TemplateDeclaration"
            },
            {
              "$ref": "#/definitions/VarDeclaration"
            },
            {
              "$ref": "#/definitions/ConstDeclaration"
            },
            {
              "$ref": "#/definitions/LambdaDeclaration"
            },
            {
              "$ref": "#/definitions/ParamDeclaration"
            }
          ]
        },
        "append_at_the_end": {
          "title": "Append At The End",
          "anyOf": [
            {
              "type": "boolean"
            },
            {
              "$ref": "#/definitions/TemplateDeclaration"
            },
            {
              "$ref": "#/definitions/VarDeclaration"
            },
            {
              "$ref": "#/definitions/ConstDeclaration"
            },
            {
              "$ref": "#/definitions/LambdaDeclaration"
            },
            {
              "$ref": "#/definitions/ParamDeclaration"
            }
          ]
        }
      },
      "required": [
        "filepath",
        "content"
      ],
      "additionalProperties": false
    },
    "write_into_fileOutputsActionFieldTemplate": {
      "title": "write_into_fileOutputsActionFieldTemplate",
      "type": "object",
      "properties": {
        "success": {
          "title": "Success",
          "type": "string"
        }
      },
      "additionalProperties": false
    },
    "write_into_fileActionModel": {
      "title": "write_into_fileActionModel",
      "type": "object",
      "properties": {
        "name": {
          "title": "Name",
          "type": "string"
        },
        "description": {
          "title": "Description",
          "type": "string"
        },
        "action": {
          "title": "Action",
          "enum": [
            "write_into_file"
          ],
          "type": "string"
        },
        "inputs": {
          "$ref": "#/definitions/write_into_fileInputsActionFieldTemplate"
        },
        "outputs": {
          "title": "Outputs",
          "default": {},
          "allOf": [
            {
              "$ref": "#/definitions/write_into_fileOutputsActionFieldTemplate"
            }
          ]
        }
      },
      "required": [
        "action",
        "inputs"
      ],
      "additionalProperties": false
    },
    "write_into_fileIterableActionModel": {
      "title": "write_into_fileIterableActionModel",
      "type": "object",
      "properties": {
        "name": {
          "title": "Name",
          "type": "string"
        },
        "description": {
          "title": "Description",
          "type": "string"
        },
        "iterate": {
          "title": "Iterate",
          "anyOf": [
            {
              "type": "integer"
            },
            {
              "type": "string"
            }
          ]
        },
        "as": {
          "title": "As",
          "type": "string"
        },
        "action": {
          "title": "Action",
          "enum": [
            "write_into_file"
          ],
          "type": "string"
        },
        "inputs": {
          "$ref": "#/definitions/write_into_fileInputsActionFieldTemplate"
        },
        "list_outputs": {
          "title": "List Outputs",
          "default": {},
          "allOf": [
            {
              "$ref": "#/definitions/write_into_fileOutputsActionFieldTemplate"
            }
          ]
        }
      },
      "required": [
        "iterate",
        "action",
        "inputs"
      ],
      "additionalProperties": false
    },
    "find_todosInputsActionFieldTemplate": {
      "title": "find_todosInputsActionFieldTemplate",
      "type": "object",
      "properties": {
        "language": {
          "title": "Language",
          "anyOf": [
            {
              "enum": [
                "python",
                "javascript"
              ],
              "type": "string"
            },
            {
              "$ref": "#/definitions/TemplateDeclaration"
            },
            {
              "$ref": "#/definitions/VarDeclaration"
            },
            {
              "$ref": "#/definitions/ConstDeclaration"
            },
            {
              "$ref": "#/definitions/LambdaDeclaration"
            },
            {
              "$ref": "#/definitions/ParamDeclaration"
            }
          ]
        },
        "todo_keywords": {
          "title": "Todo Keywords",
          "anyOf": [
            {
              "type": "array",
              "items": {
                "type": "string"
              }
            },
            {
              "$ref": "#/definitions/TemplateDeclaration"
            },
            {
              "$ref": "#/definitions/VarDeclaration"
            },
            {
              "$ref": "#/definitions/ConstDeclaration"
            },
            {
              "$ref": "#/definitions/LambdaDeclaration"
            },
            {
              "$ref": "#/definitions/ParamDeclaration"
            }
          ]
        }
      },
      "additionalProperties": false
    },
    "find_todosOutputsActionFieldTemplate": {
      "title": "find_todosOutputsActionFieldTemplate",
      "type": "object",
      "properties": {
        "todos": {
          "title": "Todos",
          "type": "string"
        }
      },
      "additionalProperties": false
    },
    "find_todosActionModel": {
      "title": "find_todosActionModel",
      "type": "object",
      "properties": {
        "name": {
          "title": "Name",
          "type": "string"
        },
        "description": {
          "title": "Description",
          "type": "string"
        },
        "action": {
          "title": "Action",
          "enum": [
            "find_todos"
          ],
          "type": "string"
        },
        "inputs": {
          "title": "Inputs",
          "default": {},
          "allOf": [
            {
              "$ref": "#/definitions/find_todosInputsActionFieldTemplate"
            }
          ]
        },
        "outputs": {
          "title": "Outputs",
          "default": {},
          "allOf": [
            {
              "$ref": "#/definitions/find_todosOutputsActionFieldTemplate"
            }
          ]
        }
      },
      "required": [
        "action"
      ],
      "additionalProperties": false
    },
    "find_todosIterableActionModel": {
      "title": "find_todosIterableActionModel",
      "type": "object",
      "properties": {
        "name": {
          "title": "Name",
          "type": "string"
        },
        "description": {
          "title": "Description",
          "type": "string"
        },
        "iterate": {
          "title": "Iterate",
          "anyOf": [
            {
              "type": "integer"
            },
            {
              "type": "string"
            }
          ]
        },
        "as": {
          "title": "As",
          "type": "string"
        },
        "action": {
          "title": "Action",
          "enum": [
            "find_todos"
          ],
          "type": "string"
        },
        "inputs": {
          "title": "Inputs",
          "default": {},
          "allOf": [
            {
              "$ref": "#/definitions/find_todosInputsActionFieldTemplate"
            }
          ]
        },
        "list_outputs": {
          "title": "List Outputs",
          "default": {},
          "allOf": [
            {
              "$ref": "#/definitions/find_todosOutputsActionFieldTemplate"
            }
          ]
        }
      },
      "required": [
        "iterate",
        "action"
      ],
      "additionalProperties": false
    },
<<<<<<< HEAD
    "insert_content_into_textInputsActionFieldTemplate": {
      "title": "insert_content_into_textInputsActionFieldTemplate",
=======
    "searchInputsActionFieldTemplate": {
      "title": "searchInputsActionFieldTemplate",
      "type": "object",
      "properties": {
        "query": {
          "title": "Query",
          "anyOf": [
            {
              "type": "string"
            },
            {
              "$ref": "#/definitions/TemplateDeclaration"
            },
            {
              "$ref": "#/definitions/VarDeclaration"
            },
            {
              "$ref": "#/definitions/ConstDeclaration"
            },
            {
              "$ref": "#/definitions/LambdaDeclaration"
            },
            {
              "$ref": "#/definitions/ParamDeclaration"
            }
          ]
        },
        "directory_path": {
          "title": "Directory Path",
          "anyOf": [
            {
              "type": "string"
            },
            {
              "$ref": "#/definitions/TemplateDeclaration"
            },
            {
              "$ref": "#/definitions/VarDeclaration"
            },
            {
              "$ref": "#/definitions/ConstDeclaration"
            },
            {
              "$ref": "#/definitions/LambdaDeclaration"
            },
            {
              "$ref": "#/definitions/ParamDeclaration"
            }
          ]
        },
        "entries_to_ignore": {
          "title": "Entries To Ignore",
          "anyOf": [
            {
              "type": "array",
              "items": {
                "type": "string"
              }
            },
            {
              "$ref": "#/definitions/TemplateDeclaration"
            },
            {
              "$ref": "#/definitions/VarDeclaration"
            },
            {
              "$ref": "#/definitions/ConstDeclaration"
            },
            {
              "$ref": "#/definitions/LambdaDeclaration"
            },
            {
              "$ref": "#/definitions/ParamDeclaration"
            }
          ]
        }
      },
      "required": [
        "query"
      ],
      "additionalProperties": false
    },
    "searchOutputsActionFieldTemplate": {
      "title": "searchOutputsActionFieldTemplate",
      "type": "object",
      "properties": {
        "hits": {
          "title": "Hits",
          "type": "string"
        }
      },
      "additionalProperties": false
    },
    "searchActionModel": {
      "title": "searchActionModel",
      "type": "object",
      "properties": {
        "name": {
          "title": "Name",
          "type": "string"
        },
        "description": {
          "title": "Description",
          "type": "string"
        },
        "action": {
          "title": "Action",
          "enum": [
            "search"
          ],
          "type": "string"
        },
        "inputs": {
          "$ref": "#/definitions/searchInputsActionFieldTemplate"
        },
        "outputs": {
          "title": "Outputs",
          "default": {},
          "allOf": [
            {
              "$ref": "#/definitions/searchOutputsActionFieldTemplate"
            }
          ]
        }
      },
      "required": [
        "action",
        "inputs"
      ],
      "additionalProperties": false
    },
    "searchIterableActionModel": {
      "title": "searchIterableActionModel",
      "type": "object",
      "properties": {
        "name": {
          "title": "Name",
          "type": "string"
        },
        "description": {
          "title": "Description",
          "type": "string"
        },
        "iterate": {
          "title": "Iterate",
          "anyOf": [
            {
              "type": "integer"
            },
            {
              "type": "string"
            }
          ]
        },
        "as": {
          "title": "As",
          "type": "string"
        },
        "action": {
          "title": "Action",
          "enum": [
            "search"
          ],
          "type": "string"
        },
        "inputs": {
          "$ref": "#/definitions/searchInputsActionFieldTemplate"
        },
        "list_outputs": {
          "title": "List Outputs",
          "default": {},
          "allOf": [
            {
              "$ref": "#/definitions/searchOutputsActionFieldTemplate"
            }
          ]
        }
      },
      "required": [
        "iterate",
        "action",
        "inputs"
      ],
      "additionalProperties": false
    },
    "promptInputsActionFieldTemplate": {
      "title": "promptInputsActionFieldTemplate",
>>>>>>> 5c98db98
      "type": "object",
      "properties": {
        "existing_content": {
          "title": "Existing Content",
          "anyOf": [
            {
              "type": "string"
            },
            {
              "$ref": "#/definitions/TemplateDeclaration"
            },
            {
              "$ref": "#/definitions/VarDeclaration"
            },
            {
              "$ref": "#/definitions/ConstDeclaration"
            },
            {
              "$ref": "#/definitions/LambdaDeclaration"
            },
            {
              "$ref": "#/definitions/ParamDeclaration"
            }
          ]
        },
        "delimiter": {
          "title": "Delimiter",
          "anyOf": [
            {
              "type": "string"
            },
            {
              "$ref": "#/definitions/TemplateDeclaration"
            },
            {
              "$ref": "#/definitions/VarDeclaration"
            },
            {
              "$ref": "#/definitions/ConstDeclaration"
            },
            {
              "$ref": "#/definitions/LambdaDeclaration"
            },
            {
              "$ref": "#/definitions/ParamDeclaration"
            }
          ]
        },
        "content_to_add": {
          "title": "Content To Add",
          "anyOf": [
            {
              "type": "string"
            },
            {
              "$ref": "#/definitions/TemplateDeclaration"
            },
            {
              "$ref": "#/definitions/VarDeclaration"
            },
            {
              "$ref": "#/definitions/ConstDeclaration"
            },
            {
              "$ref": "#/definitions/LambdaDeclaration"
            },
            {
              "$ref": "#/definitions/ParamDeclaration"
            }
          ]
        }
      },
      "required": [
        "existing_content",
        "delimiter",
        "content_to_add"
      ],
      "additionalProperties": false
    },
    "insert_content_into_textOutputsActionFieldTemplate": {
      "title": "insert_content_into_textOutputsActionFieldTemplate",
      "type": "object",
      "properties": {
        "content": {
          "title": "Content",
          "type": "string"
        }
      },
      "additionalProperties": false
    },
    "insert_content_into_textActionModel": {
      "title": "insert_content_into_textActionModel",
      "type": "object",
      "properties": {
        "name": {
          "title": "Name",
          "type": "string"
        },
        "description": {
          "title": "Description",
          "type": "string"
        },
        "action": {
          "title": "Action",
          "enum": [
            "insert_content_into_text"
          ],
          "type": "string"
        },
        "inputs": {
          "$ref": "#/definitions/insert_content_into_textInputsActionFieldTemplate"
        },
        "outputs": {
          "title": "Outputs",
          "default": {},
          "allOf": [
            {
              "$ref": "#/definitions/insert_content_into_textOutputsActionFieldTemplate"
            }
          ]
        }
      },
      "required": [
        "action",
        "inputs"
      ],
      "additionalProperties": false
    },
    "insert_content_into_textIterableActionModel": {
      "title": "insert_content_into_textIterableActionModel",
      "type": "object",
      "properties": {
        "name": {
          "title": "Name",
          "type": "string"
        },
        "description": {
          "title": "Description",
          "type": "string"
        },
        "iterate": {
          "title": "Iterate",
          "anyOf": [
            {
              "type": "integer"
            },
            {
              "type": "string"
            }
          ]
        },
        "as": {
          "title": "As",
          "type": "string"
        },
        "action": {
          "title": "Action",
          "enum": [
            "insert_content_into_text"
          ],
          "type": "string"
        },
        "inputs": {
          "$ref": "#/definitions/insert_content_into_textInputsActionFieldTemplate"
        },
        "list_outputs": {
          "title": "List Outputs",
          "default": {},
          "allOf": [
            {
              "$ref": "#/definitions/insert_content_into_textOutputsActionFieldTemplate"
            }
          ]
        }
      },
      "required": [
        "iterate",
        "action",
        "inputs"
      ],
      "additionalProperties": false
    },
    "searchInputsActionFieldTemplate": {
      "title": "searchInputsActionFieldTemplate",
      "type": "object",
      "properties": {
        "query": {
          "title": "Query",
          "anyOf": [
            {
              "type": "string"
            },
            {
              "$ref": "#/definitions/TemplateDeclaration"
            },
            {
              "$ref": "#/definitions/VarDeclaration"
            },
            {
              "$ref": "#/definitions/ConstDeclaration"
            },
            {
              "$ref": "#/definitions/LambdaDeclaration"
            },
            {
              "$ref": "#/definitions/ParamDeclaration"
            }
          ]
        },
        "directory_path": {
          "title": "Directory Path",
          "anyOf": [
            {
              "type": "string"
            },
            {
              "$ref": "#/definitions/TemplateDeclaration"
            },
            {
              "$ref": "#/definitions/VarDeclaration"
            },
            {
              "$ref": "#/definitions/ConstDeclaration"
            },
            {
              "$ref": "#/definitions/LambdaDeclaration"
            },
            {
              "$ref": "#/definitions/ParamDeclaration"
            }
          ]
        },
        "entries_to_ignore": {
          "title": "Entries To Ignore",
          "anyOf": [
            {
              "type": "array",
              "items": {
                "type": "string"
              }
            },
            {
              "$ref": "#/definitions/TemplateDeclaration"
            },
            {
              "$ref": "#/definitions/VarDeclaration"
            },
            {
              "$ref": "#/definitions/ConstDeclaration"
            },
            {
              "$ref": "#/definitions/LambdaDeclaration"
            },
            {
              "$ref": "#/definitions/ParamDeclaration"
            }
          ]
        }
      },
      "required": [
        "query"
      ],
      "additionalProperties": false
    },
    "searchOutputsActionFieldTemplate": {
      "title": "searchOutputsActionFieldTemplate",
      "type": "object",
      "properties": {
        "hits": {
          "title": "Hits",
          "type": "string"
        }
      },
      "additionalProperties": false
    },
    "searchActionModel": {
      "title": "searchActionModel",
      "type": "object",
      "properties": {
        "name": {
          "title": "Name",
          "type": "string"
        },
        "description": {
          "title": "Description",
          "type": "string"
        },
        "action": {
          "title": "Action",
          "enum": [
            "search"
          ],
          "type": "string"
        },
        "inputs": {
          "$ref": "#/definitions/searchInputsActionFieldTemplate"
        },
        "outputs": {
          "title": "Outputs",
          "default": {},
          "allOf": [
            {
              "$ref": "#/definitions/searchOutputsActionFieldTemplate"
            }
          ]
        }
      },
      "required": [
        "action",
        "inputs"
      ],
      "additionalProperties": false
    },
    "searchIterableActionModel": {
      "title": "searchIterableActionModel",
      "type": "object",
      "properties": {
        "name": {
          "title": "Name",
          "type": "string"
        },
        "description": {
          "title": "Description",
          "type": "string"
        },
        "iterate": {
          "title": "Iterate",
          "anyOf": [
            {
              "type": "integer"
            },
            {
              "type": "string"
            }
          ]
        },
        "as": {
          "title": "As",
          "type": "string"
        },
        "action": {
          "title": "Action",
          "enum": [
            "search"
          ],
          "type": "string"
        },
        "inputs": {
          "$ref": "#/definitions/searchInputsActionFieldTemplate"
        },
        "list_outputs": {
          "title": "List Outputs",
          "default": {},
          "allOf": [
            {
              "$ref": "#/definitions/searchOutputsActionFieldTemplate"
            }
          ]
        }
      },
      "required": [
        "iterate",
        "action",
        "inputs"
      ],
      "additionalProperties": false
    },
    "promptInputsActionFieldTemplate": {
      "title": "promptInputsActionFieldTemplate",
      "type": "object",
      "properties": {
        "model": {
          "title": "Model",
          "anyOf": [
            {
              "type": "string"
            },
            {
              "$ref": "#/definitions/TemplateDeclaration"
            },
            {
              "$ref": "#/definitions/VarDeclaration"
            },
            {
              "$ref": "#/definitions/ConstDeclaration"
            },
            {
              "$ref": "#/definitions/LambdaDeclaration"
            },
            {
              "$ref": "#/definitions/ParamDeclaration"
            }
          ]
        },
        "prompt_context": {
          "title": "Prompt Context",
          "anyOf": [
            {
              "$ref": "#/definitions/PromptContextInConfig"
            },
            {
              "$ref": "#/definitions/TemplateDeclaration"
            },
            {
              "$ref": "#/definitions/VarDeclaration"
            },
            {
              "$ref": "#/definitions/ConstDeclaration"
            },
            {
              "$ref": "#/definitions/LambdaDeclaration"
            },
            {
              "$ref": "#/definitions/ParamDeclaration"
            }
          ]
        },
        "instructions": {
          "title": "Instructions",
          "anyOf": [
            {
              "type": "string"
            },
            {
              "$ref": "#/definitions/TemplateDeclaration"
            },
            {
              "$ref": "#/definitions/VarDeclaration"
            },
            {
              "$ref": "#/definitions/ConstDeclaration"
            },
            {
              "$ref": "#/definitions/LambdaDeclaration"
            },
            {
              "$ref": "#/definitions/ParamDeclaration"
            }
          ]
        },
        "prompt": {
          "title": "Prompt",
          "anyOf": [
            {
              "type": "string"
            },
            {
              "$ref": "#/definitions/TemplateDeclaration"
            },
            {
              "$ref": "#/definitions/VarDeclaration"
            },
            {
              "$ref": "#/definitions/ConstDeclaration"
            },
            {
              "$ref": "#/definitions/LambdaDeclaration"
            },
            {
              "$ref": "#/definitions/ParamDeclaration"
            }
          ]
        },
        "max_prompt_tokens": {
          "title": "Max Prompt Tokens",
          "anyOf": [
            {
              "type": "integer"
            },
            {
              "$ref": "#/definitions/TemplateDeclaration"
            },
            {
              "$ref": "#/definitions/VarDeclaration"
            },
            {
              "$ref": "#/definitions/ConstDeclaration"
            },
            {
              "$ref": "#/definitions/LambdaDeclaration"
            },
            {
              "$ref": "#/definitions/ParamDeclaration"
            }
          ]
        },
        "max_response_tokens": {
          "title": "Max Response Tokens",
          "anyOf": [
            {
              "type": "integer"
            },
            {
              "$ref": "#/definitions/TemplateDeclaration"
            },
            {
              "$ref": "#/definitions/VarDeclaration"
            },
            {
              "$ref": "#/definitions/ConstDeclaration"
            },
            {
              "$ref": "#/definitions/LambdaDeclaration"
            },
            {
              "$ref": "#/definitions/ParamDeclaration"
            }
          ]
        },
        "strategy": {
          "title": "Strategy",
          "anyOf": [
            {
              "enum": [
                "middle out"
              ],
              "type": "string"
            },
            {
              "$ref": "#/definitions/TemplateDeclaration"
            },
            {
              "$ref": "#/definitions/VarDeclaration"
            },
            {
              "$ref": "#/definitions/ConstDeclaration"
            },
            {
              "$ref": "#/definitions/LambdaDeclaration"
            },
            {
              "$ref": "#/definitions/ParamDeclaration"
            }
          ]
        },
        "temperature": {
          "title": "Temperature",
          "anyOf": [
            {
              "type": "number"
            },
            {
              "$ref": "#/definitions/TemplateDeclaration"
            },
            {
              "$ref": "#/definitions/VarDeclaration"
            },
            {
              "$ref": "#/definitions/ConstDeclaration"
            },
            {
              "$ref": "#/definitions/LambdaDeclaration"
            },
            {
              "$ref": "#/definitions/ParamDeclaration"
            }
          ]
        }
      },
      "additionalProperties": false
    },
    "promptOutputsActionFieldTemplate": {
      "title": "promptOutputsActionFieldTemplate",
      "type": "object",
      "properties": {
        "result": {
          "title": "Result",
          "type": "string"
        }
      },
      "additionalProperties": false
    },
    "promptActionModel": {
      "title": "promptActionModel",
      "type": "object",
      "properties": {
        "name": {
          "title": "Name",
          "type": "string"
        },
        "description": {
          "title": "Description",
          "type": "string"
        },
        "action": {
          "title": "Action",
          "enum": [
            "prompt"
          ],
          "type": "string"
        },
        "inputs": {
          "title": "Inputs",
          "default": {},
          "allOf": [
            {
              "$ref": "#/definitions/promptInputsActionFieldTemplate"
            }
          ]
        },
        "outputs": {
          "title": "Outputs",
          "default": {},
          "allOf": [
            {
              "$ref": "#/definitions/promptOutputsActionFieldTemplate"
            }
          ]
        }
      },
      "required": [
        "action"
      ],
      "additionalProperties": false
    },
    "promptIterableActionModel": {
      "title": "promptIterableActionModel",
      "type": "object",
      "properties": {
        "name": {
          "title": "Name",
          "type": "string"
        },
        "description": {
          "title": "Description",
          "type": "string"
        },
        "iterate": {
          "title": "Iterate",
          "anyOf": [
            {
              "type": "integer"
            },
            {
              "type": "string"
            }
          ]
        },
        "as": {
          "title": "As",
          "type": "string"
        },
        "allow_finish_early": {
          "title": "Allow Finish Early",
          "default": false,
          "type": "boolean"
        },
        "action": {
          "title": "Action",
          "enum": [
            "prompt"
          ],
          "type": "string"
        },
        "inputs": {
          "title": "Inputs",
          "default": {},
          "allOf": [
            {
              "$ref": "#/definitions/promptInputsActionFieldTemplate"
            }
          ]
        },
        "list_outputs": {
          "title": "List Outputs",
          "default": {},
          "allOf": [
            {
              "$ref": "#/definitions/promptOutputsActionFieldTemplate"
            }
          ]
        }
      },
      "required": [
        "iterate",
        "action"
      ],
      "additionalProperties": false
    },
    "publish_issueInputsActionFieldTemplate": {
      "title": "publish_issueInputsActionFieldTemplate",
      "type": "object",
      "properties": {
        "issue_title": {
          "title": "Issue Title",
          "anyOf": [
            {
              "type": "string"
            },
            {
              "$ref": "#/definitions/TemplateDeclaration"
            },
            {
              "$ref": "#/definitions/VarDeclaration"
            },
            {
              "$ref": "#/definitions/ConstDeclaration"
            },
            {
              "$ref": "#/definitions/LambdaDeclaration"
            },
            {
              "$ref": "#/definitions/ParamDeclaration"
            }
          ]
        },
        "issue_body": {
          "title": "Issue Body",
          "anyOf": [
            {
              "type": "string"
            },
            {
              "$ref": "#/definitions/TemplateDeclaration"
            },
            {
              "$ref": "#/definitions/VarDeclaration"
            },
            {
              "$ref": "#/definitions/ConstDeclaration"
            },
            {
              "$ref": "#/definitions/LambdaDeclaration"
            },
            {
              "$ref": "#/definitions/ParamDeclaration"
            }
          ]
        },
        "issue_labels": {
          "title": "Issue Labels",
          "anyOf": [
            {
              "type": "array",
              "items": {
                "type": "string"
              }
            },
            {
              "$ref": "#/definitions/TemplateDeclaration"
            },
            {
              "$ref": "#/definitions/VarDeclaration"
            },
            {
              "$ref": "#/definitions/ConstDeclaration"
            },
            {
              "$ref": "#/definitions/LambdaDeclaration"
            },
            {
              "$ref": "#/definitions/ParamDeclaration"
            }
          ]
        },
        "update_if_exists": {
          "title": "Update If Exists",
          "anyOf": [
            {
              "type": "boolean"
            },
            {
              "$ref": "#/definitions/TemplateDeclaration"
            },
            {
              "$ref": "#/definitions/VarDeclaration"
            },
            {
              "$ref": "#/definitions/ConstDeclaration"
            },
            {
              "$ref": "#/definitions/LambdaDeclaration"
            },
            {
              "$ref": "#/definitions/ParamDeclaration"
            }
          ]
        }
      },
      "required": [
        "issue_title",
        "issue_body"
      ],
      "additionalProperties": false
    },
    "publish_issueOutputsActionFieldTemplate": {
      "title": "publish_issueOutputsActionFieldTemplate",
      "type": "object",
      "properties": {
        "issue_number": {
          "title": "Issue Number",
          "type": "string"
        }
      },
      "additionalProperties": false
    },
    "publish_issueActionModel": {
      "title": "publish_issueActionModel",
      "type": "object",
      "properties": {
        "name": {
          "title": "Name",
          "type": "string"
        },
        "description": {
          "title": "Description",
          "type": "string"
        },
        "action": {
          "title": "Action",
          "enum": [
            "publish_issue"
          ],
          "type": "string"
        },
        "inputs": {
          "$ref": "#/definitions/publish_issueInputsActionFieldTemplate"
        },
        "outputs": {
          "title": "Outputs",
          "default": {},
          "allOf": [
            {
              "$ref": "#/definitions/publish_issueOutputsActionFieldTemplate"
            }
          ]
        }
      },
      "required": [
        "action",
        "inputs"
      ],
      "additionalProperties": false
    },
    "publish_issueIterableActionModel": {
      "title": "publish_issueIterableActionModel",
      "type": "object",
      "properties": {
        "name": {
          "title": "Name",
          "type": "string"
        },
        "description": {
          "title": "Description",
          "type": "string"
        },
        "iterate": {
          "title": "Iterate",
          "anyOf": [
            {
              "type": "integer"
            },
            {
              "type": "string"
            }
          ]
        },
        "as": {
          "title": "As",
          "type": "string"
        },
        "allow_finish_early": {
          "title": "Allow Finish Early",
          "default": false,
          "type": "boolean"
        },
        "action": {
          "title": "Action",
          "enum": [
            "publish_issue"
          ],
          "type": "string"
        },
        "inputs": {
          "$ref": "#/definitions/publish_issueInputsActionFieldTemplate"
        },
        "list_outputs": {
          "title": "List Outputs",
          "default": {},
          "allOf": [
            {
              "$ref": "#/definitions/publish_issueOutputsActionFieldTemplate"
            }
          ]
        }
      },
      "required": [
        "iterate",
        "action",
        "inputs"
      ],
      "additionalProperties": false
    },
    "read_fileInputsActionFieldTemplate": {
      "title": "read_fileInputsActionFieldTemplate",
      "type": "object",
      "properties": {
        "filepath": {
          "title": "Filepath",
          "anyOf": [
            {
              "type": "string"
            },
            {
              "$ref": "#/definitions/TemplateDeclaration"
            },
            {
              "$ref": "#/definitions/VarDeclaration"
            },
            {
              "$ref": "#/definitions/ConstDeclaration"
            },
            {
              "$ref": "#/definitions/LambdaDeclaration"
            },
            {
              "$ref": "#/definitions/ParamDeclaration"
            }
          ]
        },
        "ensure_exists": {
          "title": "Ensure Exists",
          "anyOf": [
            {
              "type": "boolean"
            },
            {
              "$ref": "#/definitions/TemplateDeclaration"
            },
            {
              "$ref": "#/definitions/VarDeclaration"
            },
            {
              "$ref": "#/definitions/ConstDeclaration"
            },
            {
              "$ref": "#/definitions/LambdaDeclaration"
            },
            {
              "$ref": "#/definitions/ParamDeclaration"
            }
          ]
        }
      },
      "required": [
        "filepath"
      ],
      "additionalProperties": false
    },
    "read_fileOutputsActionFieldTemplate": {
      "title": "read_fileOutputsActionFieldTemplate",
      "type": "object",
      "properties": {
        "contents": {
          "title": "Contents",
          "type": "string"
        },
        "success": {
          "title": "Success",
          "type": "string"
        },
        "url": {
          "title": "Url",
          "type": "string"
        }
      },
      "additionalProperties": false
    },
    "read_fileActionModel": {
      "title": "read_fileActionModel",
      "type": "object",
      "properties": {
        "name": {
          "title": "Name",
          "type": "string"
        },
        "description": {
          "title": "Description",
          "type": "string"
        },
        "action": {
          "title": "Action",
          "enum": [
            "read_file"
          ],
          "type": "string"
        },
        "inputs": {
          "$ref": "#/definitions/read_fileInputsActionFieldTemplate"
        },
        "outputs": {
          "title": "Outputs",
          "default": {},
          "allOf": [
            {
              "$ref": "#/definitions/read_fileOutputsActionFieldTemplate"
            }
          ]
        }
      },
      "required": [
        "action",
        "inputs"
      ],
      "additionalProperties": false
    },
    "read_fileIterableActionModel": {
      "title": "read_fileIterableActionModel",
      "type": "object",
      "properties": {
        "name": {
          "title": "Name",
          "type": "string"
        },
        "description": {
          "title": "Description",
          "type": "string"
        },
        "iterate": {
          "title": "Iterate",
          "anyOf": [
            {
              "type": "integer"
            },
            {
              "type": "string"
            }
          ]
        },
        "as": {
          "title": "As",
          "type": "string"
        },
        "allow_finish_early": {
          "title": "Allow Finish Early",
          "default": false,
          "type": "boolean"
        },
        "action": {
          "title": "Action",
          "enum": [
            "read_file"
          ],
          "type": "string"
        },
        "inputs": {
          "$ref": "#/definitions/read_fileInputsActionFieldTemplate"
        },
        "list_outputs": {
          "title": "List Outputs",
          "default": {},
          "allOf": [
            {
              "$ref": "#/definitions/read_fileOutputsActionFieldTemplate"
            }
          ]
        }
      },
      "required": [
        "iterate",
        "action",
        "inputs"
      ],
      "additionalProperties": false
    },
    "summarize_prInputs": {
      "title": "summarize_prInputs",
      "type": "object",
      "properties": {
        "pull_request": {
          "title": "Pull Request",
          "anyOf": [
            {
              "$ref": "#/definitions/TemplateDeclaration"
            },
            {
              "$ref": "#/definitions/VarDeclaration"
            },
            {
              "$ref": "#/definitions/ConstDeclaration"
            },
            {
              "$ref": "#/definitions/LambdaDeclaration"
            },
            {
              "$ref": "#/definitions/ParamDeclaration"
            }
          ]
        }
      },
      "required": [
        "pull_request"
      ],
      "additionalProperties": false
    },
    "summarize_prWorkflowModel": {
      "title": "summarize_prWorkflowModel",
      "type": "object",
      "properties": {
        "name": {
          "title": "Name",
          "type": "string"
        },
        "description": {
          "title": "Description",
          "type": "string"
        },
        "inputs": {
          "$ref": "#/definitions/summarize_prInputs"
        },
        "outputs": {
          "title": "Outputs",
          "type": "null"
        },
        "workflow": {
          "title": "Workflow",
          "enum": [
            "summarize_pr"
          ],
          "type": "string"
        }
      },
      "required": [
        "inputs",
        "workflow"
      ],
      "additionalProperties": false
    },
    "summarize_prIterableWorkflowModel": {
      "title": "summarize_prIterableWorkflowModel",
      "type": "object",
      "properties": {
        "name": {
          "title": "Name",
          "type": "string"
        },
        "description": {
          "title": "Description",
          "type": "string"
        },
        "iterate": {
          "title": "Iterate",
          "anyOf": [
            {
              "type": "integer"
            },
            {
              "type": "string"
            }
          ]
        },
        "as": {
          "title": "As",
          "type": "string"
        },
        "allow_finish_early": {
          "title": "Allow Finish Early",
          "default": false,
          "type": "boolean"
        },
        "inputs": {
          "$ref": "#/definitions/summarize_prInputs"
        },
        "list_outputs": {
          "title": "List Outputs",
          "type": "null"
        },
        "workflow": {
          "title": "Workflow",
          "enum": [
            "summarize_pr"
          ],
          "type": "string"
        }
      },
      "required": [
        "iterate",
        "inputs",
        "workflow"
      ],
      "additionalProperties": false
    },
    "list_todosInputs": {
      "title": "list_todosInputs",
      "type": "object",
      "properties": {
        "comment": {
          "title": "Comment",
          "anyOf": [
            {
              "$ref": "#/definitions/TemplateDeclaration"
            },
            {
              "$ref": "#/definitions/VarDeclaration"
            },
            {
              "$ref": "#/definitions/ConstDeclaration"
            },
            {
              "$ref": "#/definitions/LambdaDeclaration"
            },
            {
              "$ref": "#/definitions/ParamDeclaration"
            }
          ]
        },
        "todo_keywords": {
          "title": "Todo Keywords",
          "anyOf": [
            {
              "$ref": "#/definitions/TemplateDeclaration"
            },
            {
              "$ref": "#/definitions/VarDeclaration"
            },
            {
              "$ref": "#/definitions/ConstDeclaration"
            },
            {
              "$ref": "#/definitions/LambdaDeclaration"
            },
            {
              "$ref": "#/definitions/ParamDeclaration"
            }
          ]
        }
      },
      "required": [
        "comment",
        "todo_keywords"
      ],
      "additionalProperties": false
    },
    "list_todosOutputs": {
      "title": "list_todosOutputs",
      "type": "object",
      "properties": {
        "issue_number_list": {
          "title": "Issue Number List",
          "type": "string"
        }
      },
      "additionalProperties": false
    },
    "list_todosWorkflowModel": {
      "title": "list_todosWorkflowModel",
      "type": "object",
      "properties": {
        "name": {
          "title": "Name",
          "type": "string"
        },
        "description": {
          "title": "Description",
          "type": "string"
        },
        "inputs": {
          "$ref": "#/definitions/list_todosInputs"
        },
        "outputs": {
          "$ref": "#/definitions/list_todosOutputs"
        },
        "workflow": {
          "title": "Workflow",
          "enum": [
            "list_todos"
          ],
          "type": "string"
        }
      },
      "required": [
        "inputs",
        "workflow"
      ],
      "additionalProperties": false
    },
    "list_todosIterableWorkflowModel": {
      "title": "list_todosIterableWorkflowModel",
      "type": "object",
      "properties": {
        "name": {
          "title": "Name",
          "type": "string"
        },
        "description": {
          "title": "Description",
          "type": "string"
        },
        "iterate": {
          "title": "Iterate",
          "anyOf": [
            {
              "type": "integer"
            },
            {
              "type": "string"
            }
          ]
        },
        "as": {
          "title": "As",
          "type": "string"
        },
        "allow_finish_early": {
          "title": "Allow Finish Early",
          "default": false,
          "type": "boolean"
        },
        "inputs": {
          "$ref": "#/definitions/list_todosInputs"
        },
        "list_outputs": {
          "$ref": "#/definitions/list_todosOutputs"
        },
        "workflow": {
          "title": "Workflow",
          "enum": [
            "list_todos"
          ],
          "type": "string"
        }
      },
      "required": [
        "iterate",
        "inputs",
        "workflow"
      ],
      "additionalProperties": false
    },
    "build_and_publish_todoInputs": {
      "title": "build_and_publish_todoInputs",
      "type": "object",
      "properties": {
        "todo": {
          "title": "Todo",
          "anyOf": [
            {
              "$ref": "#/definitions/TemplateDeclaration"
            },
            {
              "$ref": "#/definitions/VarDeclaration"
            },
            {
              "$ref": "#/definitions/ConstDeclaration"
            },
            {
              "$ref": "#/definitions/LambdaDeclaration"
            },
            {
              "$ref": "#/definitions/ParamDeclaration"
            }
          ]
        }
      },
      "required": [
        "todo"
      ],
      "additionalProperties": false
    },
    "build_and_publish_todoOutputs": {
      "title": "build_and_publish_todoOutputs",
      "type": "object",
      "properties": {
        "issue_number": {
          "title": "Issue Number",
          "type": "string"
        }
      },
      "additionalProperties": false
    },
    "build_and_publish_todoWorkflowModel": {
      "title": "build_and_publish_todoWorkflowModel",
      "type": "object",
      "properties": {
        "name": {
          "title": "Name",
          "type": "string"
        },
        "description": {
          "title": "Description",
          "type": "string"
        },
        "inputs": {
          "$ref": "#/definitions/build_and_publish_todoInputs"
        },
        "outputs": {
          "$ref": "#/definitions/build_and_publish_todoOutputs"
        },
        "workflow": {
          "title": "Workflow",
          "enum": [
            "build_and_publish_todo"
          ],
          "type": "string"
        }
      },
      "required": [
        "inputs",
        "workflow"
      ],
      "additionalProperties": false
    },
    "build_and_publish_todoIterableWorkflowModel": {
      "title": "build_and_publish_todoIterableWorkflowModel",
      "type": "object",
      "properties": {
        "name": {
          "title": "Name",
          "type": "string"
        },
        "description": {
          "title": "Description",
          "type": "string"
        },
        "iterate": {
          "title": "Iterate",
          "anyOf": [
            {
              "type": "integer"
            },
            {
              "type": "string"
            }
          ]
        },
        "as": {
          "title": "As",
          "type": "string"
        },
        "allow_finish_early": {
          "title": "Allow Finish Early",
          "default": false,
          "type": "boolean"
        },
        "inputs": {
          "$ref": "#/definitions/build_and_publish_todoInputs"
        },
        "list_outputs": {
          "$ref": "#/definitions/build_and_publish_todoOutputs"
        },
        "workflow": {
          "title": "Workflow",
          "enum": [
            "build_and_publish_todo"
          ],
          "type": "string"
        }
      },
      "required": [
        "iterate",
        "inputs",
        "workflow"
      ],
      "additionalProperties": false
    },
    "publish_todosOutputs": {
      "title": "publish_todosOutputs",
      "type": "object",
      "properties": {
<<<<<<< HEAD
        "issue_number_list": {
          "title": "Issue Number List",
          "type": "string"
=======
        "pull_request": {
          "title": "Pull Request",
          "anyOf": [
            {
              "type": "string"
            },
            {
              "type": "object"
            },
            {
              "type": "array",
              "items": {}
            },
            {
              "$ref": "#/definitions/TemplateDeclaration"
            },
            {
              "$ref": "#/definitions/VarDeclaration"
            },
            {
              "$ref": "#/definitions/ConstDeclaration"
            },
            {
              "$ref": "#/definitions/LambdaDeclaration"
            },
            {
              "$ref": "#/definitions/ParamDeclaration"
            }
          ]
>>>>>>> 5c98db98
        }
      },
      "additionalProperties": false
    },
<<<<<<< HEAD
    "publish_todosWorkflowModel": {
      "title": "publish_todosWorkflowModel",
=======
    "summarize_prParams": {
      "title": "summarize_prParams",
      "type": "object",
      "properties": {},
      "additionalProperties": false
    },
    "summarize_prWorkflowModel": {
      "title": "summarize_prWorkflowModel",
>>>>>>> 5c98db98
      "type": "object",
      "properties": {
        "name": {
          "title": "Name",
          "type": "string"
        },
        "description": {
          "title": "Description",
          "type": "string"
        },
        "inputs": {
          "title": "Inputs",
          "type": "null"
        },
        "outputs": {
          "$ref": "#/definitions/publish_todosOutputs"
        },
        "workflow": {
          "title": "Workflow",
          "enum": [
            "publish_todos"
          ],
          "type": "string"
        },
        "parameters": {
          "$ref": "#/definitions/summarize_prParams"
        }
      },
      "required": [
        "workflow"
      ],
      "additionalProperties": false
    },
    "publish_todosIterableWorkflowModel": {
      "title": "publish_todosIterableWorkflowModel",
      "type": "object",
      "properties": {
        "name": {
          "title": "Name",
          "type": "string"
        },
        "description": {
          "title": "Description",
          "type": "string"
        },
        "iterate": {
          "title": "Iterate",
          "anyOf": [
            {
              "type": "integer"
            },
            {
              "type": "string"
            }
          ]
        },
        "as": {
          "title": "As",
          "type": "string"
        },
        "inputs": {
          "title": "Inputs",
          "type": "null"
        },
        "list_outputs": {
          "$ref": "#/definitions/publish_todosOutputs"
        },
        "workflow": {
          "title": "Workflow",
          "enum": [
            "publish_todos"
          ],
          "type": "string"
        },
        "parameters": {
          "$ref": "#/definitions/summarize_prParams"
        }
      },
      "required": [
        "iterate",
        "workflow"
      ],
      "additionalProperties": false
    },
    "api_git_historyInputs": {
      "title": "api_git_historyInputs",
      "type": "object",
      "properties": {
        "endpoint_url": {
          "title": "Endpoint Url",
          "anyOf": [
            {
              "type": "string"
            },
            {
              "type": "object"
            },
            {
              "type": "array",
              "items": {}
            },
            {
              "$ref": "#/definitions/TemplateDeclaration"
            },
            {
              "$ref": "#/definitions/VarDeclaration"
            },
            {
              "$ref": "#/definitions/ConstDeclaration"
            },
            {
              "$ref": "#/definitions/LambdaDeclaration"
            },
            {
              "$ref": "#/definitions/ParamDeclaration"
            }
          ]
        },
        "headers": {
          "title": "Headers",
          "anyOf": [
            {
              "type": "string"
            },
            {
              "type": "object"
            },
            {
              "type": "array",
              "items": {}
            },
            {
              "$ref": "#/definitions/TemplateDeclaration"
            },
            {
              "$ref": "#/definitions/VarDeclaration"
            },
            {
              "$ref": "#/definitions/ConstDeclaration"
            },
            {
              "$ref": "#/definitions/LambdaDeclaration"
            },
            {
              "$ref": "#/definitions/ParamDeclaration"
            }
          ]
        },
        "filepath": {
          "title": "Filepath",
          "anyOf": [
            {
              "type": "string"
            },
            {
              "type": "object"
            },
            {
              "type": "array",
              "items": {}
            },
            {
              "$ref": "#/definitions/TemplateDeclaration"
            },
            {
              "$ref": "#/definitions/VarDeclaration"
            },
            {
              "$ref": "#/definitions/ConstDeclaration"
            },
            {
              "$ref": "#/definitions/LambdaDeclaration"
            },
            {
              "$ref": "#/definitions/ParamDeclaration"
            }
          ]
        }
      },
      "required": [
        "endpoint_url",
        "headers",
        "filepath"
      ],
      "additionalProperties": false
    },
    "api_git_historyParams": {
      "title": "api_git_historyParams",
      "type": "object",
      "properties": {},
      "additionalProperties": false
    },
    "api_git_historyWorkflowModel": {
      "title": "api_git_historyWorkflowModel",
      "type": "object",
      "properties": {
        "name": {
          "title": "Name",
          "type": "string"
        },
        "description": {
          "title": "Description",
          "type": "string"
        },
        "inputs": {
          "$ref": "#/definitions/api_git_historyInputs"
        },
        "outputs": {
          "title": "Outputs",
          "type": "null"
        },
        "workflow": {
          "title": "Workflow",
          "enum": [
            "api_git_history"
          ],
          "type": "string"
        },
        "parameters": {
          "$ref": "#/definitions/api_git_historyParams"
        }
      },
      "required": [
        "inputs",
        "workflow"
      ],
      "additionalProperties": false
    },
    "api_git_historyIterableWorkflowModel": {
      "title": "api_git_historyIterableWorkflowModel",
      "type": "object",
      "properties": {
        "name": {
          "title": "Name",
          "type": "string"
        },
        "description": {
          "title": "Description",
          "type": "string"
        },
        "iterate": {
          "title": "Iterate",
          "anyOf": [
            {
              "type": "integer"
            },
            {
              "type": "string"
            }
          ]
        },
        "as": {
          "title": "As",
          "type": "string"
        },
        "inputs": {
          "$ref": "#/definitions/api_git_historyInputs"
        },
        "list_outputs": {
          "title": "List Outputs",
          "type": "null"
        },
        "workflow": {
          "title": "Workflow",
          "enum": [
            "api_git_history"
          ],
          "type": "string"
        },
        "parameters": {
          "$ref": "#/definitions/api_git_historyParams"
        }
      },
      "required": [
        "iterate",
        "inputs",
        "workflow"
      ],
      "additionalProperties": false
    },
    "reformat_resultsInputs": {
      "title": "reformat_resultsInputs",
      "type": "object",
      "properties": {
        "folder_name": {
          "title": "Folder Name",
          "anyOf": [
            {
              "type": "string"
            },
            {
              "type": "object"
            },
            {
              "type": "array",
              "items": {}
            },
            {
              "$ref": "#/definitions/TemplateDeclaration"
            },
            {
              "$ref": "#/definitions/VarDeclaration"
            },
            {
              "$ref": "#/definitions/ConstDeclaration"
            },
            {
              "$ref": "#/definitions/LambdaDeclaration"
            },
            {
              "$ref": "#/definitions/ParamDeclaration"
            }
          ]
        },
        "summary_list": {
          "title": "Summary List",
          "anyOf": [
            {
              "type": "string"
            },
            {
              "type": "object"
            },
            {
              "type": "array",
              "items": {}
            },
            {
              "$ref": "#/definitions/TemplateDeclaration"
            },
            {
              "$ref": "#/definitions/VarDeclaration"
            },
            {
              "$ref": "#/definitions/ConstDeclaration"
            },
            {
              "$ref": "#/definitions/LambdaDeclaration"
            },
            {
              "$ref": "#/definitions/ParamDeclaration"
            }
          ]
        },
        "folder_summary": {
          "title": "Folder Summary",
          "anyOf": [
            {
              "type": "string"
            },
            {
              "type": "object"
            },
            {
              "type": "array",
              "items": {}
            },
            {
              "$ref": "#/definitions/TemplateDeclaration"
            },
            {
              "$ref": "#/definitions/VarDeclaration"
            },
            {
              "$ref": "#/definitions/ConstDeclaration"
            },
            {
              "$ref": "#/definitions/LambdaDeclaration"
            },
            {
              "$ref": "#/definitions/ParamDeclaration"
            }
          ]
        }
      },
      "required": [
        "folder_name",
        "summary_list",
        "folder_summary"
      ],
      "additionalProperties": false
    },
    "reformat_resultsOutputs": {
      "title": "reformat_resultsOutputs",
      "type": "object",
      "properties": {
        "formatted_summary": {
          "title": "Formatted Summary",
          "type": "string"
        }
      },
      "additionalProperties": false
    },
    "reformat_resultsParams": {
      "title": "reformat_resultsParams",
      "type": "object",
      "properties": {},
      "additionalProperties": false
    },
    "reformat_resultsWorkflowModel": {
      "title": "reformat_resultsWorkflowModel",
      "type": "object",
      "properties": {
        "name": {
          "title": "Name",
          "type": "string"
        },
        "description": {
          "title": "Description",
          "type": "string"
        },
        "inputs": {
          "$ref": "#/definitions/reformat_resultsInputs"
        },
        "outputs": {
          "$ref": "#/definitions/reformat_resultsOutputs"
        },
        "workflow": {
          "title": "Workflow",
          "enum": [
            "reformat_results"
          ],
          "type": "string"
        },
        "parameters": {
          "$ref": "#/definitions/reformat_resultsParams"
        }
      },
      "required": [
        "inputs",
        "workflow"
      ],
      "additionalProperties": false
    },
    "reformat_resultsIterableWorkflowModel": {
      "title": "reformat_resultsIterableWorkflowModel",
      "type": "object",
      "properties": {
        "name": {
          "title": "Name",
          "type": "string"
        },
        "description": {
          "title": "Description",
          "type": "string"
        },
        "iterate": {
          "title": "Iterate",
          "anyOf": [
            {
              "type": "integer"
            },
            {
              "type": "string"
            }
          ]
        },
        "as": {
          "title": "As",
          "type": "string"
        },
        "inputs": {
          "$ref": "#/definitions/reformat_resultsInputs"
        },
        "list_outputs": {
          "$ref": "#/definitions/reformat_resultsOutputs"
        },
        "workflow": {
          "title": "Workflow",
          "enum": [
            "reformat_results"
          ],
          "type": "string"
        },
        "parameters": {
          "$ref": "#/definitions/reformat_resultsParams"
        }
      },
      "required": [
        "iterate",
        "inputs",
        "workflow"
      ],
      "additionalProperties": false
    },
    "summarize_fileInputs": {
      "title": "summarize_fileInputs",
      "type": "object",
      "properties": {
        "path": {
          "title": "Path",
          "anyOf": [
            {
              "type": "string"
            },
            {
              "type": "object"
            },
            {
              "type": "array",
              "items": {}
            },
            {
              "$ref": "#/definitions/TemplateDeclaration"
            },
            {
              "$ref": "#/definitions/VarDeclaration"
            },
            {
              "$ref": "#/definitions/ConstDeclaration"
            },
            {
              "$ref": "#/definitions/LambdaDeclaration"
            },
            {
              "$ref": "#/definitions/ParamDeclaration"
            }
          ]
        }
      },
      "required": [
        "path"
      ],
      "additionalProperties": false
    },
    "summarize_fileOutputs": {
      "title": "summarize_fileOutputs",
      "type": "object",
      "properties": {
        "summary": {
          "title": "Summary",
          "type": "string"
        },
        "url": {
          "title": "Url",
          "type": "string"
        },
        "reformatted_path_name": {
          "title": "Reformatted Path Name",
          "type": "string"
        }
      },
      "additionalProperties": false
    },
    "summarize_fileParams": {
      "title": "summarize_fileParams",
      "type": "object",
      "properties": {
        "EMPTY_FILE_SUMMARY": {
          "title": "Empty File Summary",
          "default": "This file is empty.",
          "type": "string"
        },
        "FILE_SUMMARY_INSTRUCTIONS": {
          "title": "File Summary Instructions",
          "default": "Respond in 3-5 sentences.",
          "type": "string"
        },
        "FILE_SUMMARY_PROMPT": {
          "title": "File Summary Prompt",
          "default": "What is the purpose of this file? Respond in 3-5 sentences.",
          "type": "string"
        }
      },
      "additionalProperties": false
    },
    "summarize_fileWorkflowModel": {
      "title": "summarize_fileWorkflowModel",
      "type": "object",
      "properties": {
        "name": {
          "title": "Name",
          "type": "string"
        },
        "description": {
          "title": "Description",
          "type": "string"
        },
        "inputs": {
          "$ref": "#/definitions/summarize_fileInputs"
        },
        "outputs": {
          "$ref": "#/definitions/summarize_fileOutputs"
        },
        "workflow": {
          "title": "Workflow",
          "enum": [
            "summarize_file"
          ],
          "type": "string"
        },
        "parameters": {
          "$ref": "#/definitions/summarize_fileParams"
        }
      },
      "required": [
        "inputs",
        "workflow"
      ],
      "additionalProperties": false
    },
    "summarize_fileIterableWorkflowModel": {
      "title": "summarize_fileIterableWorkflowModel",
      "type": "object",
      "properties": {
        "name": {
          "title": "Name",
          "type": "string"
        },
        "description": {
          "title": "Description",
          "type": "string"
        },
        "iterate": {
          "title": "Iterate",
          "anyOf": [
            {
              "type": "integer"
            },
            {
              "type": "string"
            }
          ]
        },
        "as": {
          "title": "As",
          "type": "string"
        },
        "inputs": {
          "$ref": "#/definitions/summarize_fileInputs"
        },
        "list_outputs": {
          "$ref": "#/definitions/summarize_fileOutputs"
        },
        "workflow": {
          "title": "Workflow",
          "enum": [
            "summarize_file"
          ],
          "type": "string"
        },
        "parameters": {
          "$ref": "#/definitions/summarize_fileParams"
        }
      },
      "required": [
        "iterate",
        "inputs",
        "workflow"
      ],
      "additionalProperties": false
    },
    "summarize_folderInputs": {
      "title": "summarize_folderInputs",
      "type": "object",
      "properties": {
        "path": {
          "title": "Path",
          "anyOf": [
            {
              "type": "string"
            },
            {
              "type": "object"
            },
            {
              "type": "array",
              "items": {}
            },
            {
              "$ref": "#/definitions/TemplateDeclaration"
            },
            {
              "$ref": "#/definitions/VarDeclaration"
            },
            {
              "$ref": "#/definitions/ConstDeclaration"
            },
            {
              "$ref": "#/definitions/LambdaDeclaration"
            },
            {
              "$ref": "#/definitions/ParamDeclaration"
            }
          ]
        },
        "ls_folder": {
          "title": "Ls Folder",
          "anyOf": [
            {
              "type": "string"
            },
            {
              "type": "object"
            },
            {
              "type": "array",
              "items": {}
            },
            {
              "$ref": "#/definitions/TemplateDeclaration"
            },
            {
              "$ref": "#/definitions/VarDeclaration"
            },
            {
              "$ref": "#/definitions/ConstDeclaration"
            },
            {
              "$ref": "#/definitions/LambdaDeclaration"
            },
            {
              "$ref": "#/definitions/ParamDeclaration"
            }
          ]
        }
      },
      "required": [
        "path",
        "ls_folder"
      ],
      "additionalProperties": false
    },
    "summarize_folderOutputs": {
      "title": "summarize_folderOutputs",
      "type": "object",
      "properties": {
        "folder_summary": {
          "title": "Folder Summary",
          "type": "string"
        }
      },
      "additionalProperties": false
    },
    "summarize_folderParams": {
      "title": "summarize_folderParams",
      "type": "object",
      "properties": {
        "EMPTY_FILE_SUMMARY": {
          "title": "Empty File Summary",
          "default": "This file is empty.",
          "type": "string"
        },
        "FILE_SUMMARY_INSTRUCTIONS": {
          "title": "File Summary Instructions",
          "default": "Respond in 3-5 sentences.",
          "type": "string"
        },
        "FILE_SUMMARY_PROMPT": {
          "title": "File Summary Prompt",
          "default": "What is the purpose of this file? Respond in 3-5 sentences.",
          "type": "string"
        },
        "IGNORE_FILES": {
          "title": "Ignore Files",
          "default": [],
          "type": "array",
          "items": {}
        },
        "FOLDER_SUMMARY_INSTRUCTIONS": {
          "title": "Folder Summary Instructions",
          "default": "Respond in 3-5 sentences.",
          "type": "string"
        },
        "FOLDER_SUMMARY_PROMPT": {
          "title": "Folder Summary Prompt",
          "default": "What's this folder all about? Respond in 3-5 sentences.",
          "type": "string"
        }
      },
      "additionalProperties": false
    },
    "summarize_folderWorkflowModel": {
      "title": "summarize_folderWorkflowModel",
      "type": "object",
      "properties": {
        "name": {
          "title": "Name",
          "type": "string"
        },
        "description": {
          "title": "Description",
          "type": "string"
        },
        "inputs": {
          "$ref": "#/definitions/summarize_folderInputs"
        },
        "outputs": {
          "$ref": "#/definitions/summarize_folderOutputs"
        },
        "workflow": {
          "title": "Workflow",
          "enum": [
            "summarize_folder"
          ],
          "type": "string"
        },
        "parameters": {
          "$ref": "#/definitions/summarize_folderParams"
        }
      },
      "required": [
        "inputs",
        "workflow"
      ],
      "additionalProperties": false
    },
    "summarize_folderIterableWorkflowModel": {
      "title": "summarize_folderIterableWorkflowModel",
      "type": "object",
      "properties": {
        "name": {
          "title": "Name",
          "type": "string"
        },
        "description": {
          "title": "Description",
          "type": "string"
        },
        "iterate": {
          "title": "Iterate",
          "anyOf": [
            {
              "type": "integer"
            },
            {
              "type": "string"
            }
          ]
        },
        "as": {
          "title": "As",
          "type": "string"
        },
        "inputs": {
          "$ref": "#/definitions/summarize_folderInputs"
        },
        "list_outputs": {
          "$ref": "#/definitions/summarize_folderOutputs"
        },
        "workflow": {
          "title": "Workflow",
          "enum": [
            "summarize_folder"
          ],
          "type": "string"
        },
        "parameters": {
          "$ref": "#/definitions/summarize_folderParams"
        }
      },
      "required": [
        "iterate",
        "inputs",
        "workflow"
      ],
      "additionalProperties": false
    },
    "generate_summaryInputs": {
      "title": "generate_summaryInputs",
      "type": "object",
      "properties": {
        "path": {
          "title": "Path",
          "anyOf": [
            {
              "type": "string"
            },
            {
              "type": "object"
            },
            {
              "type": "array",
              "items": {}
            },
            {
              "$ref": "#/definitions/TemplateDeclaration"
            },
            {
              "$ref": "#/definitions/VarDeclaration"
            },
            {
              "$ref": "#/definitions/ConstDeclaration"
            },
            {
              "$ref": "#/definitions/LambdaDeclaration"
            },
            {
              "$ref": "#/definitions/ParamDeclaration"
            }
          ]
        }
      },
      "required": [
        "path"
      ],
      "additionalProperties": false
    },
    "generate_summaryOutputs": {
      "title": "generate_summaryOutputs",
      "type": "object",
      "properties": {
        "summary": {
          "title": "Summary",
          "type": "string"
        },
        "url": {
          "title": "Url",
          "type": "string"
        },
        "reformatted_path_name": {
          "title": "Reformatted Path Name",
          "type": "string"
        }
      },
      "additionalProperties": false
    },
    "generate_summaryParams": {
      "title": "generate_summaryParams",
      "type": "object",
      "properties": {
        "EMPTY_FILE_SUMMARY": {
          "title": "Empty File Summary",
          "default": "This file is empty.",
          "type": "string"
        },
        "FILE_SUMMARY_INSTRUCTIONS": {
          "title": "File Summary Instructions",
          "default": "Respond in 3-5 sentences.",
          "type": "string"
        },
        "FILE_SUMMARY_PROMPT": {
          "title": "File Summary Prompt",
          "default": "What is the purpose of this file? Respond in 3-5 sentences.",
          "type": "string"
        },
        "IGNORE_FILES": {
          "title": "Ignore Files",
          "default": [],
          "type": "array",
          "items": {}
        },
        "FOLDER_SUMMARY_INSTRUCTIONS": {
          "title": "Folder Summary Instructions",
          "default": "Respond in 3-5 sentences.",
          "type": "string"
        },
        "FOLDER_SUMMARY_PROMPT": {
          "title": "Folder Summary Prompt",
          "default": "What's this folder all about? Respond in 3-5 sentences.",
          "type": "string"
        }
      },
      "additionalProperties": false
    },
    "generate_summaryWorkflowModel": {
      "title": "generate_summaryWorkflowModel",
      "type": "object",
      "properties": {
        "name": {
          "title": "Name",
          "type": "string"
        },
        "description": {
          "title": "Description",
          "type": "string"
        },
        "inputs": {
          "$ref": "#/definitions/generate_summaryInputs"
        },
        "outputs": {
          "$ref": "#/definitions/generate_summaryOutputs"
        },
        "workflow": {
          "title": "Workflow",
          "enum": [
            "generate_summary"
          ],
          "type": "string"
        },
        "parameters": {
          "$ref": "#/definitions/generate_summaryParams"
        }
      },
      "required": [
        "inputs",
        "workflow"
      ],
      "additionalProperties": false
    },
    "generate_summaryIterableWorkflowModel": {
      "title": "generate_summaryIterableWorkflowModel",
      "type": "object",
      "properties": {
        "name": {
          "title": "Name",
          "type": "string"
        },
        "description": {
          "title": "Description",
          "type": "string"
        },
        "iterate": {
          "title": "Iterate",
          "anyOf": [
            {
              "type": "integer"
            },
            {
              "type": "string"
            }
          ]
        },
        "as": {
          "title": "As",
          "type": "string"
        },
        "inputs": {
          "$ref": "#/definitions/generate_summaryInputs"
        },
        "list_outputs": {
          "$ref": "#/definitions/generate_summaryOutputs"
        },
        "workflow": {
          "title": "Workflow",
          "enum": [
            "generate_summary"
          ],
          "type": "string"
        },
        "parameters": {
          "$ref": "#/definitions/generate_summaryParams"
        }
      },
      "required": [
        "iterate",
        "inputs",
        "workflow"
      ],
      "additionalProperties": false
    },
    "generate_readme_summariesParams": {
      "title": "generate_readme_summariesParams",
      "type": "object",
      "properties": {
        "EMPTY_FILE_SUMMARY": {
          "title": "Empty File Summary",
          "default": "This file is empty.",
          "type": "string"
        },
        "FILE_SUMMARY_INSTRUCTIONS": {
          "title": "File Summary Instructions",
          "default": "Respond in 3-5 sentences.",
          "type": "string"
        },
        "FILE_SUMMARY_PROMPT": {
          "title": "File Summary Prompt",
          "default": "What is the purpose of this file? Respond in 3-5 sentences.",
          "type": "string"
        },
        "IGNORE_FILES": {
          "title": "Ignore Files",
          "default": [],
          "type": "array",
          "items": {}
        },
        "FOLDER_SUMMARY_INSTRUCTIONS": {
          "title": "Folder Summary Instructions",
          "default": "Respond in 3-5 sentences.",
          "type": "string"
        },
        "FOLDER_SUMMARY_PROMPT": {
          "title": "Folder Summary Prompt",
          "default": "What's this folder all about? Respond in 3-5 sentences.",
          "type": "string"
        }
      },
      "additionalProperties": false
    },
    "generate_readme_summariesWorkflowModel": {
      "title": "generate_readme_summariesWorkflowModel",
      "type": "object",
      "properties": {
        "name": {
          "title": "Name",
          "type": "string"
        },
        "description": {
          "title": "Description",
          "type": "string"
        },
        "inputs": {
          "title": "Inputs",
          "type": "null"
        },
        "outputs": {
          "title": "Outputs",
          "type": "null"
        },
        "workflow": {
          "title": "Workflow",
          "enum": [
            "generate_readme_summaries"
          ],
          "type": "string"
        },
        "parameters": {
          "$ref": "#/definitions/generate_readme_summariesParams"
        }
      },
      "required": [
        "workflow"
      ],
      "additionalProperties": false
    },
    "generate_readme_summariesIterableWorkflowModel": {
      "title": "generate_readme_summariesIterableWorkflowModel",
      "type": "object",
      "properties": {
        "name": {
          "title": "Name",
          "type": "string"
        },
        "description": {
          "title": "Description",
          "type": "string"
        },
        "iterate": {
          "title": "Iterate",
          "anyOf": [
            {
              "type": "integer"
            },
            {
              "type": "string"
            }
          ]
        },
        "as": {
          "title": "As",
          "type": "string"
        },
        "inputs": {
          "title": "Inputs",
          "type": "null"
        },
        "list_outputs": {
          "title": "List Outputs",
          "type": "null"
        },
        "workflow": {
          "title": "Workflow",
          "enum": [
            "generate_readme_summaries"
          ],
          "type": "string"
        },
        "parameters": {
          "$ref": "#/definitions/generate_readme_summariesParams"
        }
      },
      "required": [
        "iterate",
        "workflow"
      ],
      "additionalProperties": false
    },
    "insert_into_readmeInputs": {
      "title": "insert_into_readmeInputs",
      "type": "object",
      "properties": {
        "filepath": {
          "title": "Filepath",
          "anyOf": [
            {
              "type": "string"
            },
            {
              "type": "object"
            },
            {
              "type": "array",
              "items": {}
            },
            {
              "$ref": "#/definitions/TemplateDeclaration"
            },
            {
              "$ref": "#/definitions/VarDeclaration"
            },
            {
              "$ref": "#/definitions/ConstDeclaration"
            },
            {
              "$ref": "#/definitions/LambdaDeclaration"
            },
            {
              "$ref": "#/definitions/ParamDeclaration"
            }
          ]
        },
        "tag": {
          "title": "Tag",
          "anyOf": [
            {
              "type": "string"
            },
            {
              "type": "object"
            },
            {
              "type": "array",
              "items": {}
            },
            {
              "$ref": "#/definitions/TemplateDeclaration"
            },
            {
              "$ref": "#/definitions/VarDeclaration"
            },
            {
              "$ref": "#/definitions/ConstDeclaration"
            },
            {
              "$ref": "#/definitions/LambdaDeclaration"
            },
            {
              "$ref": "#/definitions/ParamDeclaration"
            }
          ]
        },
        "content": {
          "title": "Content",
          "anyOf": [
            {
              "type": "string"
            },
            {
              "type": "object"
            },
            {
              "type": "array",
              "items": {}
            },
            {
              "$ref": "#/definitions/TemplateDeclaration"
            },
            {
              "$ref": "#/definitions/VarDeclaration"
            },
            {
              "$ref": "#/definitions/ConstDeclaration"
            },
            {
              "$ref": "#/definitions/LambdaDeclaration"
            },
            {
              "$ref": "#/definitions/ParamDeclaration"
            }
          ]
        }
      },
      "required": [
        "filepath",
        "tag",
        "content"
      ],
      "additionalProperties": false
    },
    "insert_into_readmeParams": {
      "title": "insert_into_readmeParams",
      "type": "object",
      "properties": {},
      "additionalProperties": false
    },
    "insert_into_readmeWorkflowModel": {
      "title": "insert_into_readmeWorkflowModel",
      "type": "object",
      "properties": {
        "name": {
          "title": "Name",
          "type": "string"
        },
        "description": {
          "title": "Description",
          "type": "string"
        },
        "inputs": {
          "$ref": "#/definitions/insert_into_readmeInputs"
        },
        "outputs": {
          "title": "Outputs",
          "type": "null"
        },
        "workflow": {
          "title": "Workflow",
          "enum": [
            "insert_into_readme"
          ],
          "type": "string"
        },
        "parameters": {
          "$ref": "#/definitions/insert_into_readmeParams"
        }
      },
      "required": [
        "inputs",
        "workflow"
      ],
      "additionalProperties": false
    },
    "insert_into_readmeIterableWorkflowModel": {
      "title": "insert_into_readmeIterableWorkflowModel",
      "type": "object",
      "properties": {
        "name": {
          "title": "Name",
          "type": "string"
        },
        "description": {
          "title": "Description",
          "type": "string"
        },
        "iterate": {
          "title": "Iterate",
          "anyOf": [
            {
              "type": "integer"
            },
            {
              "type": "string"
            }
          ]
        },
        "as": {
          "title": "As",
          "type": "string"
        },
        "inputs": {
          "$ref": "#/definitions/insert_into_readmeInputs"
        },
        "list_outputs": {
          "title": "List Outputs",
          "type": "null"
        },
        "workflow": {
          "title": "Workflow",
          "enum": [
            "insert_into_readme"
          ],
          "type": "string"
        },
        "parameters": {
          "$ref": "#/definitions/insert_into_readmeParams"
        }
      },
      "required": [
        "iterate",
        "inputs",
        "workflow"
      ],
      "additionalProperties": false
    },
    "SetVars": {
      "title": "SetVars",
      "type": "object",
      "properties": {
        "set_vars": {
          "title": "Set Vars",
          "type": "object",
          "additionalProperties": {
            "anyOf": [
              {
                "$ref": "#/definitions/TemplateDeclaration"
              },
              {
                "$ref": "#/definitions/VarDeclaration"
              },
              {
                "$ref": "#/definitions/ConstDeclaration"
              },
              {
                "$ref": "#/definitions/LambdaDeclaration"
              },
              {
                "$ref": "#/definitions/ParamDeclaration"
              }
            ]
          }
        }
      },
      "required": [
        "set_vars"
      ],
      "additionalProperties": false
    },
    "ExtraModel": {
      "title": "ExtraModel",
      "type": "object",
      "properties": {}
    },
    "WorkflowInvocation": {
      "title": "WorkflowInvocation",
      "type": "object",
      "properties": {
        "name": {
          "title": "Name",
          "type": "string"
        },
        "description": {
          "title": "Description",
          "type": "string"
        },
        "inputs": {
          "$ref": "#/definitions/ExtraModel"
        },
        "outputs": {
          "$ref": "#/definitions/ExtraModel"
        },
        "workflow": {
          "title": "Workflow",
          "type": "string"
        },
        "parameters": {
          "$ref": "#/definitions/ExtraModel"
        }
      },
      "required": [
        "workflow"
      ],
      "additionalProperties": false
    },
    "IterableWorkflowInvocation": {
      "title": "IterableWorkflowInvocation",
      "type": "object",
      "properties": {
        "name": {
          "title": "Name",
          "type": "string"
        },
        "description": {
          "title": "Description",
          "type": "string"
        },
        "iterate": {
          "title": "Iterate",
          "anyOf": [
            {
              "type": "integer"
            },
            {
              "type": "string"
            }
          ]
        },
        "as": {
          "title": "As",
          "type": "string"
        },
        "inputs": {
          "$ref": "#/definitions/ExtraModel"
        },
        "list_outputs": {
          "$ref": "#/definitions/ExtraModel"
        },
        "workflow": {
          "title": "Workflow",
          "type": "string"
        },
        "parameters": {
          "$ref": "#/definitions/ExtraModel"
        }
      },
      "required": [
        "iterate",
        "workflow"
      ],
      "additionalProperties": false
    },
    "IfContextNotExists": {
      "title": "IfContextNotExists",
      "type": "object",
      "properties": {
        "then": {
          "title": "Then",
          "anyOf": [
            {
              "type": "string"
            },
            {
              "anyOf": [
                {
                  "$ref": "#/definitions/commentActionModel"
                },
                {
                  "$ref": "#/definitions/commentIterableActionModel"
                },
                {
                  "$ref": "#/definitions/set_issue_titleActionModel"
                },
                {
                  "$ref": "#/definitions/set_issue_titleIterableActionModel"
                },
                {
                  "$ref": "#/definitions/crawl_folderActionModel"
                },
                {
                  "$ref": "#/definitions/crawl_folderIterableActionModel"
                },
                {
                  "$ref": "#/definitions/make_api_callActionModel"
                },
                {
                  "$ref": "#/definitions/make_api_callIterableActionModel"
                },
                {
                  "$ref": "#/definitions/bashActionModel"
                },
                {
                  "$ref": "#/definitions/bashIterableActionModel"
                },
                {
                  "$ref": "#/definitions/choiceActionModel"
                },
                {
                  "$ref": "#/definitions/choiceIterableActionModel"
                },
                {
                  "$ref": "#/definitions/commit_and_pushActionModel"
                },
                {
                  "$ref": "#/definitions/commit_and_pushIterableActionModel"
                },
                {
                  "$ref": "#/definitions/write_into_fileActionModel"
                },
                {
                  "$ref": "#/definitions/write_into_fileIterableActionModel"
                },
                {
                  "$ref": "#/definitions/find_todosActionModel"
                },
                {
                  "$ref": "#/definitions/find_todosIterableActionModel"
                },
                {
                  "$ref": "#/definitions/insert_content_into_textActionModel"
                },
                {
                  "$ref": "#/definitions/insert_content_into_textIterableActionModel"
                },
                {
                  "$ref": "#/definitions/searchActionModel"
                },
                {
                  "$ref": "#/definitions/searchIterableActionModel"
                },
                {
                  "$ref": "#/definitions/promptActionModel"
                },
                {
                  "$ref": "#/definitions/promptIterableActionModel"
                },
                {
                  "$ref": "#/definitions/publish_issueActionModel"
                },
                {
                  "$ref": "#/definitions/publish_issueIterableActionModel"
                },
                {
                  "$ref": "#/definitions/read_fileActionModel"
                },
                {
                  "$ref": "#/definitions/read_fileIterableActionModel"
                }
              ]
            },
            {
              "$ref": "#/definitions/WorkflowInvocation"
            },
            {
              "$ref": "#/definitions/IterableWorkflowInvocation"
            },
            {
              "anyOf": [
                {
                  "$ref": "#/definitions/SetVars"
                },
                {
                  "$ref": "#/definitions/IfLambda"
                },
                {
                  "$ref": "#/definitions/IfExistsContext"
                },
                {
                  "$ref": "#/definitions/IfContextNotExists"
                }
              ]
            },
            {
              "type": "array",
              "items": {
                "anyOf": [
                  {
                    "type": "string"
                  },
                  {
                    "anyOf": [
                      {
                        "$ref": "#/definitions/commentActionModel"
                      },
                      {
                        "$ref": "#/definitions/commentIterableActionModel"
                      },
                      {
                        "$ref": "#/definitions/set_issue_titleActionModel"
                      },
                      {
                        "$ref": "#/definitions/set_issue_titleIterableActionModel"
                      },
                      {
                        "$ref": "#/definitions/crawl_folderActionModel"
                      },
                      {
                        "$ref": "#/definitions/crawl_folderIterableActionModel"
                      },
                      {
                        "$ref": "#/definitions/make_api_callActionModel"
                      },
                      {
                        "$ref": "#/definitions/make_api_callIterableActionModel"
                      },
                      {
                        "$ref": "#/definitions/bashActionModel"
                      },
                      {
                        "$ref": "#/definitions/bashIterableActionModel"
                      },
                      {
                        "$ref": "#/definitions/choiceActionModel"
                      },
                      {
                        "$ref": "#/definitions/choiceIterableActionModel"
                      },
                      {
                        "$ref": "#/definitions/commit_and_pushActionModel"
                      },
                      {
                        "$ref": "#/definitions/commit_and_pushIterableActionModel"
                      },
                      {
                        "$ref": "#/definitions/write_into_fileActionModel"
                      },
                      {
                        "$ref": "#/definitions/write_into_fileIterableActionModel"
                      },
                      {
                        "$ref": "#/definitions/find_todosActionModel"
                      },
                      {
                        "$ref": "#/definitions/find_todosIterableActionModel"
                      },
                      {
                        "$ref": "#/definitions/insert_content_into_textActionModel"
                      },
                      {
                        "$ref": "#/definitions/insert_content_into_textIterableActionModel"
                      },
                      {
                        "$ref": "#/definitions/searchActionModel"
                      },
                      {
                        "$ref": "#/definitions/searchIterableActionModel"
                      },
                      {
                        "$ref": "#/definitions/promptActionModel"
                      },
                      {
                        "$ref": "#/definitions/promptIterableActionModel"
                      },
                      {
                        "$ref": "#/definitions/publish_issueActionModel"
                      },
                      {
                        "$ref": "#/definitions/publish_issueIterableActionModel"
                      },
                      {
                        "$ref": "#/definitions/read_fileActionModel"
                      },
                      {
                        "$ref": "#/definitions/read_fileIterableActionModel"
                      }
                    ]
                  },
                  {
                    "$ref": "#/definitions/WorkflowInvocation"
                  },
                  {
                    "$ref": "#/definitions/IterableWorkflowInvocation"
                  },
                  {
                    "anyOf": [
                      {
                        "$ref": "#/definitions/SetVars"
                      },
                      {
                        "$ref": "#/definitions/IfLambda"
                      },
                      {
                        "$ref": "#/definitions/IfExistsContext"
                      },
                      {
                        "$ref": "#/definitions/IfContextNotExists"
                      }
                    ]
                  }
                ]
              }
            }
          ]
        },
        "else": {
          "title": "Else",
          "anyOf": [
            {
              "type": "string"
            },
            {
              "anyOf": [
                {
                  "$ref": "#/definitions/commentActionModel"
                },
                {
                  "$ref": "#/definitions/commentIterableActionModel"
                },
                {
                  "$ref": "#/definitions/set_issue_titleActionModel"
                },
                {
                  "$ref": "#/definitions/set_issue_titleIterableActionModel"
                },
                {
                  "$ref": "#/definitions/crawl_folderActionModel"
                },
                {
                  "$ref": "#/definitions/crawl_folderIterableActionModel"
                },
                {
                  "$ref": "#/definitions/make_api_callActionModel"
                },
                {
                  "$ref": "#/definitions/make_api_callIterableActionModel"
                },
                {
                  "$ref": "#/definitions/bashActionModel"
                },
                {
                  "$ref": "#/definitions/bashIterableActionModel"
                },
                {
                  "$ref": "#/definitions/choiceActionModel"
                },
                {
                  "$ref": "#/definitions/choiceIterableActionModel"
                },
                {
                  "$ref": "#/definitions/commit_and_pushActionModel"
                },
                {
                  "$ref": "#/definitions/commit_and_pushIterableActionModel"
                },
                {
                  "$ref": "#/definitions/write_into_fileActionModel"
                },
                {
                  "$ref": "#/definitions/write_into_fileIterableActionModel"
                },
                {
                  "$ref": "#/definitions/find_todosActionModel"
                },
                {
                  "$ref": "#/definitions/find_todosIterableActionModel"
                },
                {
                  "$ref": "#/definitions/insert_content_into_textActionModel"
                },
                {
                  "$ref": "#/definitions/insert_content_into_textIterableActionModel"
                },
                {
                  "$ref": "#/definitions/searchActionModel"
                },
                {
                  "$ref": "#/definitions/searchIterableActionModel"
                },
                {
                  "$ref": "#/definitions/promptActionModel"
                },
                {
                  "$ref": "#/definitions/promptIterableActionModel"
                },
                {
                  "$ref": "#/definitions/publish_issueActionModel"
                },
                {
                  "$ref": "#/definitions/publish_issueIterableActionModel"
                },
                {
                  "$ref": "#/definitions/read_fileActionModel"
                },
                {
                  "$ref": "#/definitions/read_fileIterableActionModel"
                }
              ]
            },
            {
              "$ref": "#/definitions/WorkflowInvocation"
            },
            {
              "$ref": "#/definitions/IterableWorkflowInvocation"
            },
            {
              "anyOf": [
                {
                  "$ref": "#/definitions/SetVars"
                },
                {
                  "$ref": "#/definitions/IfLambda"
                },
                {
                  "$ref": "#/definitions/IfExistsContext"
                },
                {
                  "$ref": "#/definitions/IfContextNotExists"
                }
              ]
            },
            {
              "type": "array",
              "items": {
                "anyOf": [
                  {
                    "type": "string"
                  },
                  {
                    "anyOf": [
                      {
                        "$ref": "#/definitions/commentActionModel"
                      },
                      {
                        "$ref": "#/definitions/commentIterableActionModel"
                      },
                      {
                        "$ref": "#/definitions/set_issue_titleActionModel"
                      },
                      {
                        "$ref": "#/definitions/set_issue_titleIterableActionModel"
                      },
                      {
                        "$ref": "#/definitions/crawl_folderActionModel"
                      },
                      {
                        "$ref": "#/definitions/crawl_folderIterableActionModel"
                      },
                      {
                        "$ref": "#/definitions/make_api_callActionModel"
                      },
                      {
                        "$ref": "#/definitions/make_api_callIterableActionModel"
                      },
                      {
                        "$ref": "#/definitions/bashActionModel"
                      },
                      {
                        "$ref": "#/definitions/bashIterableActionModel"
                      },
                      {
                        "$ref": "#/definitions/choiceActionModel"
                      },
                      {
                        "$ref": "#/definitions/choiceIterableActionModel"
                      },
                      {
                        "$ref": "#/definitions/commit_and_pushActionModel"
                      },
                      {
                        "$ref": "#/definitions/commit_and_pushIterableActionModel"
                      },
                      {
                        "$ref": "#/definitions/write_into_fileActionModel"
                      },
                      {
                        "$ref": "#/definitions/write_into_fileIterableActionModel"
                      },
                      {
                        "$ref": "#/definitions/find_todosActionModel"
                      },
                      {
                        "$ref": "#/definitions/find_todosIterableActionModel"
                      },
                      {
                        "$ref": "#/definitions/insert_content_into_textActionModel"
                      },
                      {
                        "$ref": "#/definitions/insert_content_into_textIterableActionModel"
                      },
                      {
                        "$ref": "#/definitions/searchActionModel"
                      },
                      {
                        "$ref": "#/definitions/searchIterableActionModel"
                      },
                      {
                        "$ref": "#/definitions/promptActionModel"
                      },
                      {
                        "$ref": "#/definitions/promptIterableActionModel"
                      },
                      {
                        "$ref": "#/definitions/publish_issueActionModel"
                      },
                      {
                        "$ref": "#/definitions/publish_issueIterableActionModel"
                      },
                      {
                        "$ref": "#/definitions/read_fileActionModel"
                      },
                      {
                        "$ref": "#/definitions/read_fileIterableActionModel"
                      }
                    ]
                  },
                  {
                    "$ref": "#/definitions/WorkflowInvocation"
                  },
                  {
                    "$ref": "#/definitions/IterableWorkflowInvocation"
                  },
                  {
                    "anyOf": [
                      {
                        "$ref": "#/definitions/SetVars"
                      },
                      {
                        "$ref": "#/definitions/IfLambda"
                      },
                      {
                        "$ref": "#/definitions/IfExistsContext"
                      },
                      {
                        "$ref": "#/definitions/IfContextNotExists"
                      }
                    ]
                  }
                ]
              }
            }
          ]
        },
        "if_not_in_context": {
          "title": "If Not In Context",
          "anyOf": [
            {
              "type": "string"
            },
            {
              "type": "array",
              "items": {
                "type": "string"
              }
            }
          ]
        }
      },
      "required": [
        "then",
        "if_not_in_context"
      ],
      "additionalProperties": false
    },
    "IfExistsContext": {
      "title": "IfExistsContext",
      "type": "object",
      "properties": {
        "then": {
          "title": "Then",
          "anyOf": [
            {
              "type": "string"
            },
            {
              "anyOf": [
                {
                  "$ref": "#/definitions/commentActionModel"
                },
                {
                  "$ref": "#/definitions/commentIterableActionModel"
                },
                {
                  "$ref": "#/definitions/set_issue_titleActionModel"
                },
                {
                  "$ref": "#/definitions/set_issue_titleIterableActionModel"
                },
                {
                  "$ref": "#/definitions/crawl_folderActionModel"
                },
                {
                  "$ref": "#/definitions/crawl_folderIterableActionModel"
                },
                {
                  "$ref": "#/definitions/make_api_callActionModel"
                },
                {
                  "$ref": "#/definitions/make_api_callIterableActionModel"
                },
                {
                  "$ref": "#/definitions/bashActionModel"
                },
                {
                  "$ref": "#/definitions/bashIterableActionModel"
                },
                {
                  "$ref": "#/definitions/choiceActionModel"
                },
                {
                  "$ref": "#/definitions/choiceIterableActionModel"
                },
                {
                  "$ref": "#/definitions/commit_and_pushActionModel"
                },
                {
                  "$ref": "#/definitions/commit_and_pushIterableActionModel"
                },
                {
                  "$ref": "#/definitions/write_into_fileActionModel"
                },
                {
                  "$ref": "#/definitions/write_into_fileIterableActionModel"
                },
                {
                  "$ref": "#/definitions/find_todosActionModel"
                },
                {
                  "$ref": "#/definitions/find_todosIterableActionModel"
                },
                {
                  "$ref": "#/definitions/insert_content_into_textActionModel"
                },
                {
                  "$ref": "#/definitions/insert_content_into_textIterableActionModel"
                },
                {
                  "$ref": "#/definitions/searchActionModel"
                },
                {
                  "$ref": "#/definitions/searchIterableActionModel"
                },
                {
                  "$ref": "#/definitions/promptActionModel"
                },
                {
                  "$ref": "#/definitions/promptIterableActionModel"
                },
                {
                  "$ref": "#/definitions/publish_issueActionModel"
                },
                {
                  "$ref": "#/definitions/publish_issueIterableActionModel"
                },
                {
                  "$ref": "#/definitions/read_fileActionModel"
                },
                {
                  "$ref": "#/definitions/read_fileIterableActionModel"
                }
              ]
            },
            {
              "$ref": "#/definitions/WorkflowInvocation"
            },
            {
              "$ref": "#/definitions/IterableWorkflowInvocation"
            },
            {
              "anyOf": [
                {
                  "$ref": "#/definitions/SetVars"
                },
                {
                  "$ref": "#/definitions/IfLambda"
                },
                {
                  "$ref": "#/definitions/IfExistsContext"
                },
                {
                  "$ref": "#/definitions/IfContextNotExists"
                }
              ]
            },
            {
              "type": "array",
              "items": {
                "anyOf": [
                  {
                    "type": "string"
                  },
                  {
                    "anyOf": [
                      {
                        "$ref": "#/definitions/commentActionModel"
                      },
                      {
                        "$ref": "#/definitions/commentIterableActionModel"
                      },
                      {
                        "$ref": "#/definitions/set_issue_titleActionModel"
                      },
                      {
                        "$ref": "#/definitions/set_issue_titleIterableActionModel"
                      },
                      {
                        "$ref": "#/definitions/crawl_folderActionModel"
                      },
                      {
                        "$ref": "#/definitions/crawl_folderIterableActionModel"
                      },
                      {
                        "$ref": "#/definitions/make_api_callActionModel"
                      },
                      {
                        "$ref": "#/definitions/make_api_callIterableActionModel"
                      },
                      {
                        "$ref": "#/definitions/bashActionModel"
                      },
                      {
                        "$ref": "#/definitions/bashIterableActionModel"
                      },
                      {
                        "$ref": "#/definitions/choiceActionModel"
                      },
                      {
                        "$ref": "#/definitions/choiceIterableActionModel"
                      },
                      {
                        "$ref": "#/definitions/commit_and_pushActionModel"
                      },
                      {
                        "$ref": "#/definitions/commit_and_pushIterableActionModel"
                      },
                      {
                        "$ref": "#/definitions/write_into_fileActionModel"
                      },
                      {
                        "$ref": "#/definitions/write_into_fileIterableActionModel"
                      },
                      {
                        "$ref": "#/definitions/find_todosActionModel"
                      },
                      {
                        "$ref": "#/definitions/find_todosIterableActionModel"
                      },
                      {
                        "$ref": "#/definitions/insert_content_into_textActionModel"
                      },
                      {
                        "$ref": "#/definitions/insert_content_into_textIterableActionModel"
                      },
                      {
                        "$ref": "#/definitions/searchActionModel"
                      },
                      {
                        "$ref": "#/definitions/searchIterableActionModel"
                      },
                      {
                        "$ref": "#/definitions/promptActionModel"
                      },
                      {
                        "$ref": "#/definitions/promptIterableActionModel"
                      },
                      {
                        "$ref": "#/definitions/publish_issueActionModel"
                      },
                      {
                        "$ref": "#/definitions/publish_issueIterableActionModel"
                      },
                      {
                        "$ref": "#/definitions/read_fileActionModel"
                      },
                      {
                        "$ref": "#/definitions/read_fileIterableActionModel"
                      }
                    ]
                  },
                  {
                    "$ref": "#/definitions/WorkflowInvocation"
                  },
                  {
                    "$ref": "#/definitions/IterableWorkflowInvocation"
                  },
                  {
                    "anyOf": [
                      {
                        "$ref": "#/definitions/SetVars"
                      },
                      {
                        "$ref": "#/definitions/IfLambda"
                      },
                      {
                        "$ref": "#/definitions/IfExistsContext"
                      },
                      {
                        "$ref": "#/definitions/IfContextNotExists"
                      }
                    ]
                  }
                ]
              }
            }
          ]
        },
        "else": {
          "title": "Else",
          "anyOf": [
            {
              "type": "string"
            },
            {
              "anyOf": [
                {
                  "$ref": "#/definitions/commentActionModel"
                },
                {
                  "$ref": "#/definitions/commentIterableActionModel"
                },
                {
                  "$ref": "#/definitions/set_issue_titleActionModel"
                },
                {
                  "$ref": "#/definitions/set_issue_titleIterableActionModel"
                },
                {
                  "$ref": "#/definitions/crawl_folderActionModel"
                },
                {
                  "$ref": "#/definitions/crawl_folderIterableActionModel"
                },
                {
                  "$ref": "#/definitions/make_api_callActionModel"
                },
                {
                  "$ref": "#/definitions/make_api_callIterableActionModel"
                },
                {
                  "$ref": "#/definitions/bashActionModel"
                },
                {
                  "$ref": "#/definitions/bashIterableActionModel"
                },
                {
                  "$ref": "#/definitions/choiceActionModel"
                },
                {
                  "$ref": "#/definitions/choiceIterableActionModel"
                },
                {
                  "$ref": "#/definitions/commit_and_pushActionModel"
                },
                {
                  "$ref": "#/definitions/commit_and_pushIterableActionModel"
                },
                {
                  "$ref": "#/definitions/write_into_fileActionModel"
                },
                {
                  "$ref": "#/definitions/write_into_fileIterableActionModel"
                },
                {
                  "$ref": "#/definitions/find_todosActionModel"
                },
                {
                  "$ref": "#/definitions/find_todosIterableActionModel"
                },
                {
                  "$ref": "#/definitions/insert_content_into_textActionModel"
                },
                {
                  "$ref": "#/definitions/insert_content_into_textIterableActionModel"
                },
                {
                  "$ref": "#/definitions/searchActionModel"
                },
                {
                  "$ref": "#/definitions/searchIterableActionModel"
                },
                {
                  "$ref": "#/definitions/promptActionModel"
                },
                {
                  "$ref": "#/definitions/promptIterableActionModel"
                },
                {
                  "$ref": "#/definitions/publish_issueActionModel"
                },
                {
                  "$ref": "#/definitions/publish_issueIterableActionModel"
                },
                {
                  "$ref": "#/definitions/read_fileActionModel"
                },
                {
                  "$ref": "#/definitions/read_fileIterableActionModel"
                }
              ]
            },
            {
              "$ref": "#/definitions/WorkflowInvocation"
            },
            {
              "$ref": "#/definitions/IterableWorkflowInvocation"
            },
            {
              "anyOf": [
                {
                  "$ref": "#/definitions/SetVars"
                },
                {
                  "$ref": "#/definitions/IfLambda"
                },
                {
                  "$ref": "#/definitions/IfExistsContext"
                },
                {
                  "$ref": "#/definitions/IfContextNotExists"
                }
              ]
            },
            {
              "type": "array",
              "items": {
                "anyOf": [
                  {
                    "type": "string"
                  },
                  {
                    "anyOf": [
                      {
                        "$ref": "#/definitions/commentActionModel"
                      },
                      {
                        "$ref": "#/definitions/commentIterableActionModel"
                      },
                      {
                        "$ref": "#/definitions/set_issue_titleActionModel"
                      },
                      {
                        "$ref": "#/definitions/set_issue_titleIterableActionModel"
                      },
                      {
                        "$ref": "#/definitions/crawl_folderActionModel"
                      },
                      {
                        "$ref": "#/definitions/crawl_folderIterableActionModel"
                      },
                      {
                        "$ref": "#/definitions/make_api_callActionModel"
                      },
                      {
                        "$ref": "#/definitions/make_api_callIterableActionModel"
                      },
                      {
                        "$ref": "#/definitions/bashActionModel"
                      },
                      {
                        "$ref": "#/definitions/bashIterableActionModel"
                      },
                      {
                        "$ref": "#/definitions/choiceActionModel"
                      },
                      {
                        "$ref": "#/definitions/choiceIterableActionModel"
                      },
                      {
                        "$ref": "#/definitions/commit_and_pushActionModel"
                      },
                      {
                        "$ref": "#/definitions/commit_and_pushIterableActionModel"
                      },
                      {
                        "$ref": "#/definitions/write_into_fileActionModel"
                      },
                      {
                        "$ref": "#/definitions/write_into_fileIterableActionModel"
                      },
                      {
                        "$ref": "#/definitions/find_todosActionModel"
                      },
                      {
                        "$ref": "#/definitions/find_todosIterableActionModel"
                      },
                      {
                        "$ref": "#/definitions/insert_content_into_textActionModel"
                      },
                      {
                        "$ref": "#/definitions/insert_content_into_textIterableActionModel"
                      },
                      {
                        "$ref": "#/definitions/searchActionModel"
                      },
                      {
                        "$ref": "#/definitions/searchIterableActionModel"
                      },
                      {
                        "$ref": "#/definitions/promptActionModel"
                      },
                      {
                        "$ref": "#/definitions/promptIterableActionModel"
                      },
                      {
                        "$ref": "#/definitions/publish_issueActionModel"
                      },
                      {
                        "$ref": "#/definitions/publish_issueIterableActionModel"
                      },
                      {
                        "$ref": "#/definitions/read_fileActionModel"
                      },
                      {
                        "$ref": "#/definitions/read_fileIterableActionModel"
                      }
                    ]
                  },
                  {
                    "$ref": "#/definitions/WorkflowInvocation"
                  },
                  {
                    "$ref": "#/definitions/IterableWorkflowInvocation"
                  },
                  {
                    "anyOf": [
                      {
                        "$ref": "#/definitions/SetVars"
                      },
                      {
                        "$ref": "#/definitions/IfLambda"
                      },
                      {
                        "$ref": "#/definitions/IfExistsContext"
                      },
                      {
                        "$ref": "#/definitions/IfContextNotExists"
                      }
                    ]
                  }
                ]
              }
            }
          ]
        },
        "if_in_context": {
          "title": "If In Context",
          "anyOf": [
            {
              "type": "string"
            },
            {
              "type": "array",
              "items": {
                "type": "string"
              }
            }
          ]
        }
      },
      "required": [
        "then",
        "if_in_context"
      ],
      "additionalProperties": false
    },
    "IfLambda": {
      "title": "IfLambda",
      "type": "object",
      "properties": {
        "then": {
          "title": "Then",
          "anyOf": [
            {
              "type": "string"
            },
            {
              "anyOf": [
                {
                  "$ref": "#/definitions/commentActionModel"
                },
                {
                  "$ref": "#/definitions/commentIterableActionModel"
                },
                {
                  "$ref": "#/definitions/set_issue_titleActionModel"
                },
                {
                  "$ref": "#/definitions/set_issue_titleIterableActionModel"
                },
                {
                  "$ref": "#/definitions/crawl_folderActionModel"
                },
                {
                  "$ref": "#/definitions/crawl_folderIterableActionModel"
                },
                {
                  "$ref": "#/definitions/make_api_callActionModel"
                },
                {
                  "$ref": "#/definitions/make_api_callIterableActionModel"
                },
                {
                  "$ref": "#/definitions/bashActionModel"
                },
                {
                  "$ref": "#/definitions/bashIterableActionModel"
                },
                {
                  "$ref": "#/definitions/choiceActionModel"
                },
                {
                  "$ref": "#/definitions/choiceIterableActionModel"
                },
                {
                  "$ref": "#/definitions/commit_and_pushActionModel"
                },
                {
                  "$ref": "#/definitions/commit_and_pushIterableActionModel"
                },
                {
                  "$ref": "#/definitions/write_into_fileActionModel"
                },
                {
                  "$ref": "#/definitions/write_into_fileIterableActionModel"
                },
                {
                  "$ref": "#/definitions/find_todosActionModel"
                },
                {
                  "$ref": "#/definitions/find_todosIterableActionModel"
                },
                {
                  "$ref": "#/definitions/insert_content_into_textActionModel"
                },
                {
                  "$ref": "#/definitions/insert_content_into_textIterableActionModel"
                },
                {
                  "$ref": "#/definitions/searchActionModel"
                },
                {
                  "$ref": "#/definitions/searchIterableActionModel"
                },
                {
                  "$ref": "#/definitions/promptActionModel"
                },
                {
                  "$ref": "#/definitions/promptIterableActionModel"
                },
                {
                  "$ref": "#/definitions/publish_issueActionModel"
                },
                {
                  "$ref": "#/definitions/publish_issueIterableActionModel"
                },
                {
                  "$ref": "#/definitions/read_fileActionModel"
                },
                {
                  "$ref": "#/definitions/read_fileIterableActionModel"
                }
              ]
            },
            {
              "$ref": "#/definitions/WorkflowInvocation"
            },
            {
              "$ref": "#/definitions/IterableWorkflowInvocation"
            },
            {
              "anyOf": [
                {
                  "$ref": "#/definitions/SetVars"
                },
                {
                  "$ref": "#/definitions/IfLambda"
                },
                {
                  "$ref": "#/definitions/IfExistsContext"
                },
                {
                  "$ref": "#/definitions/IfContextNotExists"
                }
              ]
            },
            {
              "type": "array",
              "items": {
                "anyOf": [
                  {
                    "type": "string"
                  },
                  {
                    "anyOf": [
                      {
                        "$ref": "#/definitions/commentActionModel"
                      },
                      {
                        "$ref": "#/definitions/commentIterableActionModel"
                      },
                      {
                        "$ref": "#/definitions/set_issue_titleActionModel"
                      },
                      {
                        "$ref": "#/definitions/set_issue_titleIterableActionModel"
                      },
                      {
                        "$ref": "#/definitions/crawl_folderActionModel"
                      },
                      {
                        "$ref": "#/definitions/crawl_folderIterableActionModel"
                      },
                      {
                        "$ref": "#/definitions/make_api_callActionModel"
                      },
                      {
                        "$ref": "#/definitions/make_api_callIterableActionModel"
                      },
                      {
                        "$ref": "#/definitions/bashActionModel"
                      },
                      {
                        "$ref": "#/definitions/bashIterableActionModel"
                      },
                      {
                        "$ref": "#/definitions/choiceActionModel"
                      },
                      {
                        "$ref": "#/definitions/choiceIterableActionModel"
                      },
                      {
                        "$ref": "#/definitions/commit_and_pushActionModel"
                      },
                      {
                        "$ref": "#/definitions/commit_and_pushIterableActionModel"
                      },
                      {
                        "$ref": "#/definitions/write_into_fileActionModel"
                      },
                      {
                        "$ref": "#/definitions/write_into_fileIterableActionModel"
                      },
                      {
                        "$ref": "#/definitions/find_todosActionModel"
                      },
                      {
                        "$ref": "#/definitions/find_todosIterableActionModel"
                      },
                      {
                        "$ref": "#/definitions/insert_content_into_textActionModel"
                      },
                      {
                        "$ref": "#/definitions/insert_content_into_textIterableActionModel"
                      },
                      {
                        "$ref": "#/definitions/searchActionModel"
                      },
                      {
                        "$ref": "#/definitions/searchIterableActionModel"
                      },
                      {
                        "$ref": "#/definitions/promptActionModel"
                      },
                      {
                        "$ref": "#/definitions/promptIterableActionModel"
                      },
                      {
                        "$ref": "#/definitions/publish_issueActionModel"
                      },
                      {
                        "$ref": "#/definitions/publish_issueIterableActionModel"
                      },
                      {
                        "$ref": "#/definitions/read_fileActionModel"
                      },
                      {
                        "$ref": "#/definitions/read_fileIterableActionModel"
                      }
                    ]
                  },
                  {
                    "$ref": "#/definitions/WorkflowInvocation"
                  },
                  {
                    "$ref": "#/definitions/IterableWorkflowInvocation"
                  },
                  {
                    "anyOf": [
                      {
                        "$ref": "#/definitions/SetVars"
                      },
                      {
                        "$ref": "#/definitions/IfLambda"
                      },
                      {
                        "$ref": "#/definitions/IfExistsContext"
                      },
                      {
                        "$ref": "#/definitions/IfContextNotExists"
                      }
                    ]
                  }
                ]
              }
            }
          ]
        },
        "else": {
          "title": "Else",
          "anyOf": [
            {
              "type": "string"
            },
            {
              "anyOf": [
                {
                  "$ref": "#/definitions/commentActionModel"
                },
                {
                  "$ref": "#/definitions/commentIterableActionModel"
                },
                {
                  "$ref": "#/definitions/set_issue_titleActionModel"
                },
                {
                  "$ref": "#/definitions/set_issue_titleIterableActionModel"
                },
                {
                  "$ref": "#/definitions/crawl_folderActionModel"
                },
                {
                  "$ref": "#/definitions/crawl_folderIterableActionModel"
                },
                {
                  "$ref": "#/definitions/make_api_callActionModel"
                },
                {
                  "$ref": "#/definitions/make_api_callIterableActionModel"
                },
                {
                  "$ref": "#/definitions/bashActionModel"
                },
                {
                  "$ref": "#/definitions/bashIterableActionModel"
                },
                {
                  "$ref": "#/definitions/choiceActionModel"
                },
                {
                  "$ref": "#/definitions/choiceIterableActionModel"
                },
                {
                  "$ref": "#/definitions/commit_and_pushActionModel"
                },
                {
                  "$ref": "#/definitions/commit_and_pushIterableActionModel"
                },
                {
                  "$ref": "#/definitions/write_into_fileActionModel"
                },
                {
                  "$ref": "#/definitions/write_into_fileIterableActionModel"
                },
                {
                  "$ref": "#/definitions/find_todosActionModel"
                },
                {
                  "$ref": "#/definitions/find_todosIterableActionModel"
                },
                {
                  "$ref": "#/definitions/insert_content_into_textActionModel"
                },
                {
                  "$ref": "#/definitions/insert_content_into_textIterableActionModel"
                },
                {
                  "$ref": "#/definitions/searchActionModel"
                },
                {
                  "$ref": "#/definitions/searchIterableActionModel"
                },
                {
                  "$ref": "#/definitions/promptActionModel"
                },
                {
                  "$ref": "#/definitions/promptIterableActionModel"
                },
                {
                  "$ref": "#/definitions/publish_issueActionModel"
                },
                {
                  "$ref": "#/definitions/publish_issueIterableActionModel"
                },
                {
                  "$ref": "#/definitions/read_fileActionModel"
                },
                {
                  "$ref": "#/definitions/read_fileIterableActionModel"
                }
              ]
            },
            {
              "$ref": "#/definitions/WorkflowInvocation"
            },
            {
              "$ref": "#/definitions/IterableWorkflowInvocation"
            },
            {
              "anyOf": [
                {
                  "$ref": "#/definitions/SetVars"
                },
                {
                  "$ref": "#/definitions/IfLambda"
                },
                {
                  "$ref": "#/definitions/IfExistsContext"
                },
                {
                  "$ref": "#/definitions/IfContextNotExists"
                }
              ]
            },
            {
              "type": "array",
              "items": {
                "anyOf": [
                  {
                    "type": "string"
                  },
                  {
                    "anyOf": [
                      {
                        "$ref": "#/definitions/commentActionModel"
                      },
                      {
                        "$ref": "#/definitions/commentIterableActionModel"
                      },
                      {
                        "$ref": "#/definitions/set_issue_titleActionModel"
                      },
                      {
                        "$ref": "#/definitions/set_issue_titleIterableActionModel"
                      },
                      {
                        "$ref": "#/definitions/crawl_folderActionModel"
                      },
                      {
                        "$ref": "#/definitions/crawl_folderIterableActionModel"
                      },
                      {
                        "$ref": "#/definitions/make_api_callActionModel"
                      },
                      {
                        "$ref": "#/definitions/make_api_callIterableActionModel"
                      },
                      {
                        "$ref": "#/definitions/bashActionModel"
                      },
                      {
                        "$ref": "#/definitions/bashIterableActionModel"
                      },
                      {
                        "$ref": "#/definitions/choiceActionModel"
                      },
                      {
                        "$ref": "#/definitions/choiceIterableActionModel"
                      },
                      {
                        "$ref": "#/definitions/commit_and_pushActionModel"
                      },
                      {
                        "$ref": "#/definitions/commit_and_pushIterableActionModel"
                      },
                      {
                        "$ref": "#/definitions/write_into_fileActionModel"
                      },
                      {
                        "$ref": "#/definitions/write_into_fileIterableActionModel"
                      },
                      {
                        "$ref": "#/definitions/find_todosActionModel"
                      },
                      {
                        "$ref": "#/definitions/find_todosIterableActionModel"
                      },
                      {
                        "$ref": "#/definitions/insert_content_into_textActionModel"
                      },
                      {
                        "$ref": "#/definitions/insert_content_into_textIterableActionModel"
                      },
                      {
                        "$ref": "#/definitions/searchActionModel"
                      },
                      {
                        "$ref": "#/definitions/searchIterableActionModel"
                      },
                      {
                        "$ref": "#/definitions/promptActionModel"
                      },
                      {
                        "$ref": "#/definitions/promptIterableActionModel"
                      },
                      {
                        "$ref": "#/definitions/publish_issueActionModel"
                      },
                      {
                        "$ref": "#/definitions/publish_issueIterableActionModel"
                      },
                      {
                        "$ref": "#/definitions/read_fileActionModel"
                      },
                      {
                        "$ref": "#/definitions/read_fileIterableActionModel"
                      }
                    ]
                  },
                  {
                    "$ref": "#/definitions/WorkflowInvocation"
                  },
                  {
                    "$ref": "#/definitions/IterableWorkflowInvocation"
                  },
                  {
                    "anyOf": [
                      {
                        "$ref": "#/definitions/SetVars"
                      },
                      {
                        "$ref": "#/definitions/IfLambda"
                      },
                      {
                        "$ref": "#/definitions/IfExistsContext"
                      },
                      {
                        "$ref": "#/definitions/IfContextNotExists"
                      }
                    ]
                  }
                ]
              }
            }
          ]
        },
        "if_lambda": {
          "title": "If Lambda",
          "description": "A python lambda expression that returns a boolean. ",
          "type": "string"
        }
      },
      "required": [
        "then",
        "if_lambda"
      ],
      "additionalProperties": false
    },
    "StrictWorkflowDefinition": {
      "title": "StrictWorkflowDefinition",
      "type": "object",
      "properties": {
        "name": {
          "title": "Name",
          "type": "string"
        },
        "description": {
          "title": "Description",
          "type": "string"
        },
        "inputs": {
          "title": "Inputs",
          "type": "array",
          "items": {
            "type": "string"
          }
        },
        "outputs": {
          "title": "Outputs",
          "type": "array",
          "items": {
            "type": "string"
          }
        },
        "steps": {
          "title": "Steps",
          "type": "array",
          "items": {
            "anyOf": [
              {
                "enum": [
                  "comment",
                  "set_issue_title",
                  "crawl_folder",
                  "make_api_call",
                  "bash",
                  "choice",
                  "commit_and_push",
                  "write_into_file",
                  "find_todos",
                  "insert_content_into_text",
                  "search",
                  "prompt",
                  "publish_issue",
                  "read_file",
                  "summarize_pr",
                  "list_todos",
                  "build_and_publish_todo",
                  "publish_todos",
                  "api_git_history",
                  "reformat_results",
                  "summarize_file",
                  "summarize_folder",
                  "generate_summary",
                  "generate_readme_summaries",
                  "insert_into_readme"
                ],
                "type": "string"
              },
              {
                "$ref": "#/definitions/commentActionModel"
              },
              {
                "$ref": "#/definitions/commentIterableActionModel"
              },
              {
                "$ref": "#/definitions/set_issue_titleActionModel"
              },
              {
                "$ref": "#/definitions/set_issue_titleIterableActionModel"
              },
              {
                "$ref": "#/definitions/crawl_folderActionModel"
              },
              {
                "$ref": "#/definitions/crawl_folderIterableActionModel"
              },
              {
                "$ref": "#/definitions/make_api_callActionModel"
              },
              {
                "$ref": "#/definitions/make_api_callIterableActionModel"
              },
              {
                "$ref": "#/definitions/bashActionModel"
              },
              {
                "$ref": "#/definitions/bashIterableActionModel"
              },
              {
                "$ref": "#/definitions/choiceActionModel"
              },
              {
                "$ref": "#/definitions/choiceIterableActionModel"
              },
              {
                "$ref": "#/definitions/commit_and_pushActionModel"
              },
              {
                "$ref": "#/definitions/commit_and_pushIterableActionModel"
              },
              {
                "$ref": "#/definitions/write_into_fileActionModel"
              },
              {
                "$ref": "#/definitions/write_into_fileIterableActionModel"
              },
              {
                "$ref": "#/definitions/find_todosActionModel"
              },
              {
                "$ref": "#/definitions/find_todosIterableActionModel"
              },
              {
                "$ref": "#/definitions/insert_content_into_textActionModel"
              },
              {
                "$ref": "#/definitions/insert_content_into_textIterableActionModel"
              },
              {
                "$ref": "#/definitions/searchActionModel"
              },
              {
                "$ref": "#/definitions/searchIterableActionModel"
              },
              {
                "$ref": "#/definitions/promptActionModel"
              },
              {
                "$ref": "#/definitions/promptIterableActionModel"
              },
              {
                "$ref": "#/definitions/publish_issueActionModel"
              },
              {
                "$ref": "#/definitions/publish_issueIterableActionModel"
              },
              {
                "$ref": "#/definitions/read_fileActionModel"
              },
              {
                "$ref": "#/definitions/read_fileIterableActionModel"
              },
              {
                "$ref": "#/definitions/summarize_prWorkflowModel"
              },
              {
                "$ref": "#/definitions/summarize_prIterableWorkflowModel"
              },
              {
                "$ref": "#/definitions/list_todosWorkflowModel"
              },
              {
                "$ref": "#/definitions/list_todosIterableWorkflowModel"
              },
              {
                "$ref": "#/definitions/build_and_publish_todoWorkflowModel"
              },
              {
                "$ref": "#/definitions/build_and_publish_todoIterableWorkflowModel"
              },
              {
                "$ref": "#/definitions/publish_todosWorkflowModel"
              },
              {
                "$ref": "#/definitions/publish_todosIterableWorkflowModel"
              },
              {
                "$ref": "#/definitions/api_git_historyWorkflowModel"
              },
              {
                "$ref": "#/definitions/api_git_historyIterableWorkflowModel"
              },
              {
                "$ref": "#/definitions/reformat_resultsWorkflowModel"
              },
              {
                "$ref": "#/definitions/reformat_resultsIterableWorkflowModel"
              },
              {
                "$ref": "#/definitions/summarize_fileWorkflowModel"
              },
              {
                "$ref": "#/definitions/summarize_fileIterableWorkflowModel"
              },
              {
                "$ref": "#/definitions/summarize_folderWorkflowModel"
              },
              {
                "$ref": "#/definitions/summarize_folderIterableWorkflowModel"
              },
              {
                "$ref": "#/definitions/generate_summaryWorkflowModel"
              },
              {
                "$ref": "#/definitions/generate_summaryIterableWorkflowModel"
              },
              {
                "$ref": "#/definitions/generate_readme_summariesWorkflowModel"
              },
              {
                "$ref": "#/definitions/generate_readme_summariesIterableWorkflowModel"
              },
              {
                "$ref": "#/definitions/insert_into_readmeWorkflowModel"
              },
              {
                "$ref": "#/definitions/insert_into_readmeIterableWorkflowModel"
              },
              {
                "$ref": "#/definitions/SetVars"
              },
              {
                "$ref": "#/definitions/IfLambda"
              },
              {
                "$ref": "#/definitions/IfExistsContext"
              },
              {
                "$ref": "#/definitions/IfContextNotExists"
              },
              {
                "type": "array",
                "items": {
                  "anyOf": [
                    {
                      "enum": [
                        "comment",
                        "set_issue_title",
                        "crawl_folder",
                        "make_api_call",
                        "bash",
                        "choice",
                        "commit_and_push",
                        "write_into_file",
                        "find_todos",
                        "insert_content_into_text",
                        "search",
                        "prompt",
                        "publish_issue",
                        "read_file",
                        "summarize_pr",
                        "list_todos",
                        "build_and_publish_todo",
                        "publish_todos",
                        "api_git_history",
                        "reformat_results",
                        "summarize_file",
                        "summarize_folder",
                        "generate_summary",
                        "generate_readme_summaries",
                        "insert_into_readme"
                      ],
                      "type": "string"
                    },
                    {
                      "$ref": "#/definitions/commentActionModel"
                    },
                    {
                      "$ref": "#/definitions/commentIterableActionModel"
                    },
                    {
                      "$ref": "#/definitions/set_issue_titleActionModel"
                    },
                    {
                      "$ref": "#/definitions/set_issue_titleIterableActionModel"
                    },
                    {
                      "$ref": "#/definitions/crawl_folderActionModel"
                    },
                    {
                      "$ref": "#/definitions/crawl_folderIterableActionModel"
                    },
                    {
                      "$ref": "#/definitions/make_api_callActionModel"
                    },
                    {
                      "$ref": "#/definitions/make_api_callIterableActionModel"
                    },
                    {
                      "$ref": "#/definitions/bashActionModel"
                    },
                    {
                      "$ref": "#/definitions/bashIterableActionModel"
                    },
                    {
                      "$ref": "#/definitions/choiceActionModel"
                    },
                    {
                      "$ref": "#/definitions/choiceIterableActionModel"
                    },
                    {
                      "$ref": "#/definitions/commit_and_pushActionModel"
                    },
                    {
                      "$ref": "#/definitions/commit_and_pushIterableActionModel"
                    },
                    {
                      "$ref": "#/definitions/write_into_fileActionModel"
                    },
                    {
                      "$ref": "#/definitions/write_into_fileIterableActionModel"
                    },
                    {
                      "$ref": "#/definitions/find_todosActionModel"
                    },
                    {
                      "$ref": "#/definitions/find_todosIterableActionModel"
                    },
                    {
                      "$ref": "#/definitions/insert_content_into_textActionModel"
                    },
                    {
                      "$ref": "#/definitions/insert_content_into_textIterableActionModel"
                    },
                    {
                      "$ref": "#/definitions/searchActionModel"
                    },
                    {
                      "$ref": "#/definitions/searchIterableActionModel"
                    },
                    {
                      "$ref": "#/definitions/promptActionModel"
                    },
                    {
                      "$ref": "#/definitions/promptIterableActionModel"
                    },
                    {
                      "$ref": "#/definitions/publish_issueActionModel"
                    },
                    {
                      "$ref": "#/definitions/publish_issueIterableActionModel"
                    },
                    {
                      "$ref": "#/definitions/read_fileActionModel"
                    },
                    {
                      "$ref": "#/definitions/read_fileIterableActionModel"
                    },
                    {
                      "$ref": "#/definitions/summarize_prWorkflowModel"
                    },
                    {
                      "$ref": "#/definitions/summarize_prIterableWorkflowModel"
                    },
                    {
                      "$ref": "#/definitions/list_todosWorkflowModel"
                    },
                    {
                      "$ref": "#/definitions/list_todosIterableWorkflowModel"
                    },
                    {
                      "$ref": "#/definitions/build_and_publish_todoWorkflowModel"
                    },
                    {
                      "$ref": "#/definitions/build_and_publish_todoIterableWorkflowModel"
                    },
                    {
                      "$ref": "#/definitions/publish_todosWorkflowModel"
                    },
                    {
                      "$ref": "#/definitions/publish_todosIterableWorkflowModel"
                    },
                    {
                      "$ref": "#/definitions/api_git_historyWorkflowModel"
                    },
                    {
                      "$ref": "#/definitions/api_git_historyIterableWorkflowModel"
                    },
                    {
                      "$ref": "#/definitions/reformat_resultsWorkflowModel"
                    },
                    {
                      "$ref": "#/definitions/reformat_resultsIterableWorkflowModel"
                    },
                    {
                      "$ref": "#/definitions/summarize_fileWorkflowModel"
                    },
                    {
                      "$ref": "#/definitions/summarize_fileIterableWorkflowModel"
                    },
                    {
                      "$ref": "#/definitions/summarize_folderWorkflowModel"
                    },
                    {
                      "$ref": "#/definitions/summarize_folderIterableWorkflowModel"
                    },
                    {
                      "$ref": "#/definitions/generate_summaryWorkflowModel"
                    },
                    {
                      "$ref": "#/definitions/generate_summaryIterableWorkflowModel"
                    },
                    {
                      "$ref": "#/definitions/generate_readme_summariesWorkflowModel"
                    },
                    {
                      "$ref": "#/definitions/generate_readme_summariesIterableWorkflowModel"
                    },
                    {
                      "$ref": "#/definitions/insert_into_readmeWorkflowModel"
                    },
                    {
                      "$ref": "#/definitions/insert_into_readmeIterableWorkflowModel"
                    },
                    {
                      "$ref": "#/definitions/SetVars"
                    },
                    {
                      "$ref": "#/definitions/IfLambda"
                    },
                    {
                      "$ref": "#/definitions/IfExistsContext"
                    },
                    {
                      "$ref": "#/definitions/IfContextNotExists"
                    }
                  ]
                }
              }
            ]
          }
        }
      },
      "required": [
        "steps"
      ],
      "additionalProperties": false
    }
  }
}<|MERGE_RESOLUTION|>--- conflicted
+++ resolved
@@ -1831,10 +1831,190 @@
       ],
       "additionalProperties": false
     },
-<<<<<<< HEAD
     "insert_content_into_textInputsActionFieldTemplate": {
       "title": "insert_content_into_textInputsActionFieldTemplate",
-=======
+      "type": "object",
+      "properties": {
+        "existing_content": {
+          "title": "Existing Content",
+          "anyOf": [
+            {
+              "type": "string"
+            },
+            {
+              "$ref": "#/definitions/TemplateDeclaration"
+            },
+            {
+              "$ref": "#/definitions/VarDeclaration"
+            },
+            {
+              "$ref": "#/definitions/ConstDeclaration"
+            },
+            {
+              "$ref": "#/definitions/LambdaDeclaration"
+            },
+            {
+              "$ref": "#/definitions/ParamDeclaration"
+            }
+          ]
+        },
+        "delimiter": {
+          "title": "Delimiter",
+          "anyOf": [
+            {
+              "type": "string"
+            },
+            {
+              "$ref": "#/definitions/TemplateDeclaration"
+            },
+            {
+              "$ref": "#/definitions/VarDeclaration"
+            },
+            {
+              "$ref": "#/definitions/ConstDeclaration"
+            },
+            {
+              "$ref": "#/definitions/LambdaDeclaration"
+            },
+            {
+              "$ref": "#/definitions/ParamDeclaration"
+            }
+          ]
+        },
+        "content_to_add": {
+          "title": "Content To Add",
+          "anyOf": [
+            {
+              "type": "string"
+            },
+            {
+              "$ref": "#/definitions/TemplateDeclaration"
+            },
+            {
+              "$ref": "#/definitions/VarDeclaration"
+            },
+            {
+              "$ref": "#/definitions/ConstDeclaration"
+            },
+            {
+              "$ref": "#/definitions/LambdaDeclaration"
+            },
+            {
+              "$ref": "#/definitions/ParamDeclaration"
+            }
+          ]
+        }
+      },
+      "required": [
+        "existing_content",
+        "delimiter",
+        "content_to_add"
+      ],
+      "additionalProperties": false
+    },
+    "insert_content_into_textOutputsActionFieldTemplate": {
+      "title": "insert_content_into_textOutputsActionFieldTemplate",
+      "type": "object",
+      "properties": {
+        "content": {
+          "title": "Content",
+          "type": "string"
+        }
+      },
+      "additionalProperties": false
+    },
+    "insert_content_into_textActionModel": {
+      "title": "insert_content_into_textActionModel",
+      "type": "object",
+      "properties": {
+        "name": {
+          "title": "Name",
+          "type": "string"
+        },
+        "description": {
+          "title": "Description",
+          "type": "string"
+        },
+        "action": {
+          "title": "Action",
+          "enum": [
+            "insert_content_into_text"
+          ],
+          "type": "string"
+        },
+        "inputs": {
+          "$ref": "#/definitions/insert_content_into_textInputsActionFieldTemplate"
+        },
+        "outputs": {
+          "title": "Outputs",
+          "default": {},
+          "allOf": [
+            {
+              "$ref": "#/definitions/insert_content_into_textOutputsActionFieldTemplate"
+            }
+          ]
+        }
+      },
+      "required": [
+        "action",
+        "inputs"
+      ],
+      "additionalProperties": false
+    },
+    "insert_content_into_textIterableActionModel": {
+      "title": "insert_content_into_textIterableActionModel",
+      "type": "object",
+      "properties": {
+        "name": {
+          "title": "Name",
+          "type": "string"
+        },
+        "description": {
+          "title": "Description",
+          "type": "string"
+        },
+        "iterate": {
+          "title": "Iterate",
+          "anyOf": [
+            {
+              "type": "integer"
+            },
+            {
+              "type": "string"
+            }
+          ]
+        },
+        "as": {
+          "title": "As",
+          "type": "string"
+        },
+        "action": {
+          "title": "Action",
+          "enum": [
+            "insert_content_into_text"
+          ],
+          "type": "string"
+        },
+        "inputs": {
+          "$ref": "#/definitions/insert_content_into_textInputsActionFieldTemplate"
+        },
+        "list_outputs": {
+          "title": "List Outputs",
+          "default": {},
+          "allOf": [
+            {
+              "$ref": "#/definitions/insert_content_into_textOutputsActionFieldTemplate"
+            }
+          ]
+        }
+      },
+      "required": [
+        "iterate",
+        "action",
+        "inputs"
+      ],
+      "additionalProperties": false
+    },
     "searchInputsActionFieldTemplate": {
       "title": "searchInputsActionFieldTemplate",
       "type": "object",
@@ -2022,376 +2202,6 @@
     },
     "promptInputsActionFieldTemplate": {
       "title": "promptInputsActionFieldTemplate",
->>>>>>> 5c98db98
-      "type": "object",
-      "properties": {
-        "existing_content": {
-          "title": "Existing Content",
-          "anyOf": [
-            {
-              "type": "string"
-            },
-            {
-              "$ref": "#/definitions/TemplateDeclaration"
-            },
-            {
-              "$ref": "#/definitions/VarDeclaration"
-            },
-            {
-              "$ref": "#/definitions/ConstDeclaration"
-            },
-            {
-              "$ref": "#/definitions/LambdaDeclaration"
-            },
-            {
-              "$ref": "#/definitions/ParamDeclaration"
-            }
-          ]
-        },
-        "delimiter": {
-          "title": "Delimiter",
-          "anyOf": [
-            {
-              "type": "string"
-            },
-            {
-              "$ref": "#/definitions/TemplateDeclaration"
-            },
-            {
-              "$ref": "#/definitions/VarDeclaration"
-            },
-            {
-              "$ref": "#/definitions/ConstDeclaration"
-            },
-            {
-              "$ref": "#/definitions/LambdaDeclaration"
-            },
-            {
-              "$ref": "#/definitions/ParamDeclaration"
-            }
-          ]
-        },
-        "content_to_add": {
-          "title": "Content To Add",
-          "anyOf": [
-            {
-              "type": "string"
-            },
-            {
-              "$ref": "#/definitions/TemplateDeclaration"
-            },
-            {
-              "$ref": "#/definitions/VarDeclaration"
-            },
-            {
-              "$ref": "#/definitions/ConstDeclaration"
-            },
-            {
-              "$ref": "#/definitions/LambdaDeclaration"
-            },
-            {
-              "$ref": "#/definitions/ParamDeclaration"
-            }
-          ]
-        }
-      },
-      "required": [
-        "existing_content",
-        "delimiter",
-        "content_to_add"
-      ],
-      "additionalProperties": false
-    },
-    "insert_content_into_textOutputsActionFieldTemplate": {
-      "title": "insert_content_into_textOutputsActionFieldTemplate",
-      "type": "object",
-      "properties": {
-        "content": {
-          "title": "Content",
-          "type": "string"
-        }
-      },
-      "additionalProperties": false
-    },
-    "insert_content_into_textActionModel": {
-      "title": "insert_content_into_textActionModel",
-      "type": "object",
-      "properties": {
-        "name": {
-          "title": "Name",
-          "type": "string"
-        },
-        "description": {
-          "title": "Description",
-          "type": "string"
-        },
-        "action": {
-          "title": "Action",
-          "enum": [
-            "insert_content_into_text"
-          ],
-          "type": "string"
-        },
-        "inputs": {
-          "$ref": "#/definitions/insert_content_into_textInputsActionFieldTemplate"
-        },
-        "outputs": {
-          "title": "Outputs",
-          "default": {},
-          "allOf": [
-            {
-              "$ref": "#/definitions/insert_content_into_textOutputsActionFieldTemplate"
-            }
-          ]
-        }
-      },
-      "required": [
-        "action",
-        "inputs"
-      ],
-      "additionalProperties": false
-    },
-    "insert_content_into_textIterableActionModel": {
-      "title": "insert_content_into_textIterableActionModel",
-      "type": "object",
-      "properties": {
-        "name": {
-          "title": "Name",
-          "type": "string"
-        },
-        "description": {
-          "title": "Description",
-          "type": "string"
-        },
-        "iterate": {
-          "title": "Iterate",
-          "anyOf": [
-            {
-              "type": "integer"
-            },
-            {
-              "type": "string"
-            }
-          ]
-        },
-        "as": {
-          "title": "As",
-          "type": "string"
-        },
-        "action": {
-          "title": "Action",
-          "enum": [
-            "insert_content_into_text"
-          ],
-          "type": "string"
-        },
-        "inputs": {
-          "$ref": "#/definitions/insert_content_into_textInputsActionFieldTemplate"
-        },
-        "list_outputs": {
-          "title": "List Outputs",
-          "default": {},
-          "allOf": [
-            {
-              "$ref": "#/definitions/insert_content_into_textOutputsActionFieldTemplate"
-            }
-          ]
-        }
-      },
-      "required": [
-        "iterate",
-        "action",
-        "inputs"
-      ],
-      "additionalProperties": false
-    },
-    "searchInputsActionFieldTemplate": {
-      "title": "searchInputsActionFieldTemplate",
-      "type": "object",
-      "properties": {
-        "query": {
-          "title": "Query",
-          "anyOf": [
-            {
-              "type": "string"
-            },
-            {
-              "$ref": "#/definitions/TemplateDeclaration"
-            },
-            {
-              "$ref": "#/definitions/VarDeclaration"
-            },
-            {
-              "$ref": "#/definitions/ConstDeclaration"
-            },
-            {
-              "$ref": "#/definitions/LambdaDeclaration"
-            },
-            {
-              "$ref": "#/definitions/ParamDeclaration"
-            }
-          ]
-        },
-        "directory_path": {
-          "title": "Directory Path",
-          "anyOf": [
-            {
-              "type": "string"
-            },
-            {
-              "$ref": "#/definitions/TemplateDeclaration"
-            },
-            {
-              "$ref": "#/definitions/VarDeclaration"
-            },
-            {
-              "$ref": "#/definitions/ConstDeclaration"
-            },
-            {
-              "$ref": "#/definitions/LambdaDeclaration"
-            },
-            {
-              "$ref": "#/definitions/ParamDeclaration"
-            }
-          ]
-        },
-        "entries_to_ignore": {
-          "title": "Entries To Ignore",
-          "anyOf": [
-            {
-              "type": "array",
-              "items": {
-                "type": "string"
-              }
-            },
-            {
-              "$ref": "#/definitions/TemplateDeclaration"
-            },
-            {
-              "$ref": "#/definitions/VarDeclaration"
-            },
-            {
-              "$ref": "#/definitions/ConstDeclaration"
-            },
-            {
-              "$ref": "#/definitions/LambdaDeclaration"
-            },
-            {
-              "$ref": "#/definitions/ParamDeclaration"
-            }
-          ]
-        }
-      },
-      "required": [
-        "query"
-      ],
-      "additionalProperties": false
-    },
-    "searchOutputsActionFieldTemplate": {
-      "title": "searchOutputsActionFieldTemplate",
-      "type": "object",
-      "properties": {
-        "hits": {
-          "title": "Hits",
-          "type": "string"
-        }
-      },
-      "additionalProperties": false
-    },
-    "searchActionModel": {
-      "title": "searchActionModel",
-      "type": "object",
-      "properties": {
-        "name": {
-          "title": "Name",
-          "type": "string"
-        },
-        "description": {
-          "title": "Description",
-          "type": "string"
-        },
-        "action": {
-          "title": "Action",
-          "enum": [
-            "search"
-          ],
-          "type": "string"
-        },
-        "inputs": {
-          "$ref": "#/definitions/searchInputsActionFieldTemplate"
-        },
-        "outputs": {
-          "title": "Outputs",
-          "default": {},
-          "allOf": [
-            {
-              "$ref": "#/definitions/searchOutputsActionFieldTemplate"
-            }
-          ]
-        }
-      },
-      "required": [
-        "action",
-        "inputs"
-      ],
-      "additionalProperties": false
-    },
-    "searchIterableActionModel": {
-      "title": "searchIterableActionModel",
-      "type": "object",
-      "properties": {
-        "name": {
-          "title": "Name",
-          "type": "string"
-        },
-        "description": {
-          "title": "Description",
-          "type": "string"
-        },
-        "iterate": {
-          "title": "Iterate",
-          "anyOf": [
-            {
-              "type": "integer"
-            },
-            {
-              "type": "string"
-            }
-          ]
-        },
-        "as": {
-          "title": "As",
-          "type": "string"
-        },
-        "action": {
-          "title": "Action",
-          "enum": [
-            "search"
-          ],
-          "type": "string"
-        },
-        "inputs": {
-          "$ref": "#/definitions/searchInputsActionFieldTemplate"
-        },
-        "list_outputs": {
-          "title": "List Outputs",
-          "default": {},
-          "allOf": [
-            {
-              "$ref": "#/definitions/searchOutputsActionFieldTemplate"
-            }
-          ]
-        }
-      },
-      "required": [
-        "iterate",
-        "action",
-        "inputs"
-      ],
-      "additionalProperties": false
-    },
-    "promptInputsActionFieldTemplate": {
-      "title": "promptInputsActionFieldTemplate",
       "type": "object",
       "properties": {
         "model": {
@@ -2665,11 +2475,6 @@
           "title": "As",
           "type": "string"
         },
-        "allow_finish_early": {
-          "title": "Allow Finish Early",
-          "default": false,
-          "type": "boolean"
-        },
         "action": {
           "title": "Action",
           "enum": [
@@ -2884,11 +2689,6 @@
           "title": "As",
           "type": "string"
         },
-        "allow_finish_early": {
-          "title": "Allow Finish Early",
-          "default": false,
-          "type": "boolean"
-        },
         "action": {
           "title": "Action",
           "enum": [
@@ -3056,11 +2856,6 @@
           "title": "As",
           "type": "string"
         },
-        "allow_finish_early": {
-          "title": "Allow Finish Early",
-          "default": false,
-          "type": "boolean"
-        },
         "action": {
           "title": "Action",
           "enum": [
@@ -3096,6 +2891,16 @@
           "title": "Pull Request",
           "anyOf": [
             {
+              "type": "string"
+            },
+            {
+              "type": "object"
+            },
+            {
+              "type": "array",
+              "items": {}
+            },
+            {
               "$ref": "#/definitions/TemplateDeclaration"
             },
             {
@@ -3116,6 +2921,12 @@
       "required": [
         "pull_request"
       ],
+      "additionalProperties": false
+    },
+    "summarize_prParams": {
+      "title": "summarize_prParams",
+      "type": "object",
+      "properties": {},
       "additionalProperties": false
     },
     "summarize_prWorkflowModel": {
@@ -3143,6 +2954,9 @@
             "summarize_pr"
           ],
           "type": "string"
+        },
+        "parameters": {
+          "$ref": "#/definitions/summarize_prParams"
         }
       },
       "required": [
@@ -3177,11 +2991,6 @@
         "as": {
           "title": "As",
           "type": "string"
-        },
-        "allow_finish_early": {
-          "title": "Allow Finish Early",
-          "default": false,
-          "type": "boolean"
         },
         "inputs": {
           "$ref": "#/definitions/summarize_prInputs"
@@ -3196,6 +3005,9 @@
             "summarize_pr"
           ],
           "type": "string"
+        },
+        "parameters": {
+          "$ref": "#/definitions/summarize_prParams"
         }
       },
       "required": [
@@ -3213,6 +3025,16 @@
           "title": "Comment",
           "anyOf": [
             {
+              "type": "string"
+            },
+            {
+              "type": "object"
+            },
+            {
+              "type": "array",
+              "items": {}
+            },
+            {
               "$ref": "#/definitions/TemplateDeclaration"
             },
             {
@@ -3233,6 +3055,16 @@
           "title": "Todo Keywords",
           "anyOf": [
             {
+              "type": "string"
+            },
+            {
+              "type": "object"
+            },
+            {
+              "type": "array",
+              "items": {}
+            },
+            {
               "$ref": "#/definitions/TemplateDeclaration"
             },
             {
@@ -3262,6 +3094,38 @@
       "properties": {
         "issue_number_list": {
           "title": "Issue Number List",
+          "type": "string"
+        }
+      },
+      "additionalProperties": false
+    },
+    "list_todosParams": {
+      "title": "list_todosParams",
+      "type": "object",
+      "properties": {
+        "ISSUE_LABEL_CHOICES": {
+          "title": "Issue Label Choices",
+          "default": [
+            "easy",
+            "medium",
+            "hard"
+          ],
+          "type": "array",
+          "items": {}
+        },
+        "ISSUE_LABEL_PROMPT": {
+          "title": "Issue Label Prompt",
+          "default": "How hard is this task?",
+          "type": "string"
+        },
+        "ISSUE_DESCRIPTION_INSTRUCTIONS": {
+          "title": "Issue Description Instructions",
+          "default": "Respond in 1-3 sentences.",
+          "type": "string"
+        },
+        "ISSUE_DESCRIPTION_PROMPT": {
+          "title": "Issue Description Prompt",
+          "default": "What tips can you give to someone that's resolving this TODO?",
           "type": "string"
         }
       },
@@ -3291,6 +3155,9 @@
             "list_todos"
           ],
           "type": "string"
+        },
+        "parameters": {
+          "$ref": "#/definitions/list_todosParams"
         }
       },
       "required": [
@@ -3325,11 +3192,6 @@
         "as": {
           "title": "As",
           "type": "string"
-        },
-        "allow_finish_early": {
-          "title": "Allow Finish Early",
-          "default": false,
-          "type": "boolean"
         },
         "inputs": {
           "$ref": "#/definitions/list_todosInputs"
@@ -3343,6 +3205,9 @@
             "list_todos"
           ],
           "type": "string"
+        },
+        "parameters": {
+          "$ref": "#/definitions/list_todosParams"
         }
       },
       "required": [
@@ -3360,6 +3225,16 @@
           "title": "Todo",
           "anyOf": [
             {
+              "type": "string"
+            },
+            {
+              "type": "object"
+            },
+            {
+              "type": "array",
+              "items": {}
+            },
+            {
               "$ref": "#/definitions/TemplateDeclaration"
             },
             {
@@ -3388,6 +3263,38 @@
       "properties": {
         "issue_number": {
           "title": "Issue Number",
+          "type": "string"
+        }
+      },
+      "additionalProperties": false
+    },
+    "build_and_publish_todoParams": {
+      "title": "build_and_publish_todoParams",
+      "type": "object",
+      "properties": {
+        "ISSUE_LABEL_CHOICES": {
+          "title": "Issue Label Choices",
+          "default": [
+            "easy",
+            "medium",
+            "hard"
+          ],
+          "type": "array",
+          "items": {}
+        },
+        "ISSUE_LABEL_PROMPT": {
+          "title": "Issue Label Prompt",
+          "default": "How hard is this task?",
+          "type": "string"
+        },
+        "ISSUE_DESCRIPTION_INSTRUCTIONS": {
+          "title": "Issue Description Instructions",
+          "default": "Respond in 1-3 sentences.",
+          "type": "string"
+        },
+        "ISSUE_DESCRIPTION_PROMPT": {
+          "title": "Issue Description Prompt",
+          "default": "What tips can you give to someone that's resolving this TODO?",
           "type": "string"
         }
       },
@@ -3417,6 +3324,9 @@
             "build_and_publish_todo"
           ],
           "type": "string"
+        },
+        "parameters": {
+          "$ref": "#/definitions/build_and_publish_todoParams"
         }
       },
       "required": [
@@ -3451,11 +3361,6 @@
         "as": {
           "title": "As",
           "type": "string"
-        },
-        "allow_finish_early": {
-          "title": "Allow Finish Early",
-          "default": false,
-          "type": "boolean"
         },
         "inputs": {
           "$ref": "#/definitions/build_and_publish_todoInputs"
@@ -3469,6 +3374,9 @@
             "build_and_publish_todo"
           ],
           "type": "string"
+        },
+        "parameters": {
+          "$ref": "#/definitions/build_and_publish_todoParams"
         }
       },
       "required": [
@@ -3482,58 +3390,47 @@
       "title": "publish_todosOutputs",
       "type": "object",
       "properties": {
-<<<<<<< HEAD
         "issue_number_list": {
           "title": "Issue Number List",
           "type": "string"
-=======
-        "pull_request": {
-          "title": "Pull Request",
-          "anyOf": [
-            {
-              "type": "string"
-            },
-            {
-              "type": "object"
-            },
-            {
-              "type": "array",
-              "items": {}
-            },
-            {
-              "$ref": "#/definitions/TemplateDeclaration"
-            },
-            {
-              "$ref": "#/definitions/VarDeclaration"
-            },
-            {
-              "$ref": "#/definitions/ConstDeclaration"
-            },
-            {
-              "$ref": "#/definitions/LambdaDeclaration"
-            },
-            {
-              "$ref": "#/definitions/ParamDeclaration"
-            }
-          ]
->>>>>>> 5c98db98
-        }
-      },
-      "additionalProperties": false
-    },
-<<<<<<< HEAD
+        }
+      },
+      "additionalProperties": false
+    },
+    "publish_todosParams": {
+      "title": "publish_todosParams",
+      "type": "object",
+      "properties": {
+        "ISSUE_LABEL_CHOICES": {
+          "title": "Issue Label Choices",
+          "default": [
+            "easy",
+            "medium",
+            "hard"
+          ],
+          "type": "array",
+          "items": {}
+        },
+        "ISSUE_LABEL_PROMPT": {
+          "title": "Issue Label Prompt",
+          "default": "How hard is this task?",
+          "type": "string"
+        },
+        "ISSUE_DESCRIPTION_INSTRUCTIONS": {
+          "title": "Issue Description Instructions",
+          "default": "Respond in 1-3 sentences.",
+          "type": "string"
+        },
+        "ISSUE_DESCRIPTION_PROMPT": {
+          "title": "Issue Description Prompt",
+          "default": "What tips can you give to someone that's resolving this TODO?",
+          "type": "string"
+        }
+      },
+      "additionalProperties": false
+    },
     "publish_todosWorkflowModel": {
       "title": "publish_todosWorkflowModel",
-=======
-    "summarize_prParams": {
-      "title": "summarize_prParams",
-      "type": "object",
-      "properties": {},
-      "additionalProperties": false
-    },
-    "summarize_prWorkflowModel": {
-      "title": "summarize_prWorkflowModel",
->>>>>>> 5c98db98
       "type": "object",
       "properties": {
         "name": {
@@ -3559,7 +3456,7 @@
           "type": "string"
         },
         "parameters": {
-          "$ref": "#/definitions/summarize_prParams"
+          "$ref": "#/definitions/publish_todosParams"
         }
       },
       "required": [
@@ -3609,7 +3506,7 @@
           "type": "string"
         },
         "parameters": {
-          "$ref": "#/definitions/summarize_prParams"
+          "$ref": "#/definitions/publish_todosParams"
         }
       },
       "required": [
